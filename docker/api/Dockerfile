FROM debian:buster
<<<<<<< HEAD
=======

>>>>>>> 11f7db80

USER root

# Install system packages
RUN apt-get update \
    && apt-get -y upgrade \
    && apt-get install -y --no-install-recommends \
      bind9-host \
      build-essential \
      curl \
      git \
      iputils-ping \
      libpcre2-dev \
      libpcre3-dev \
      libpq-dev \
      libssl-dev \
      net-tools \
      netcat \
      netcat-openbsd \
      nginx \
      procps \
      python3-dev \
      python3-pip \
      python3-setuptools \
      python3-venv \
      python3-wheel \
      python3-yaml \
      psmisc \
      supervisor \
      uwsgi-plugin-python3 \
    && pip3 install --no-cache-dir uwsgi

# Prepare for supervisord, ngninx
COPY config/supervisord_app.conf /etc/supervisor/supervisord.conf
COPY config/nginx_app.conf /etc/nginx/sites-available/
COPY config/nginx.conf /etc/nginx/
COPY cert/* /etc/nginx/conf.d/
COPY config/gitconfig /var/www/.gitconfig
# Prepare running nginx as www-data
RUN unlink /etc/nginx/sites-enabled/default \
    && ln -s /etc/nginx/sites-available/nginx_app.conf /etc/nginx/sites-enabled/default \
    && chown -R www-data:www-data /var/log/nginx/ \
    && chown -R www-data:www-data /var/lib/nginx/ \
    && chown -R root:www-data /etc/nginx/ \
    && chmod -R u=rwX,g=rX,o= /etc/nginx/

# Create cnaas directories
RUN mkdir -p /opt/cnaas /etc/cnaas-nms \
    && chown -R root:www-data /opt/cnaas /etc/cnaas-nms \
    && chmod -R u=rwX,g=rX,o= /opt/cnaas
RUN mkdir -p /opt/cnaas/templates /opt/cnaas/settings /opt/cnaas/venv \
    && chown www-data:www-data /opt/cnaas/templates /opt/cnaas/settings /opt/cnaas/venv /var/www/.gitconfig

# Copy cnaas scripts
COPY --chown=root:www-data cnaas-setup.sh createca.sh exec-pre-app.sh pytest.sh coverage.sh /opt/cnaas/

# Copy cnaas configuration files
COPY --chown=www-data:www-data config/api.yml config/db_config.yml config/plugins.yml config/repository.yml /etc/cnaas-nms/


USER www-data

# Give permission for devicecert store
RUN mkdir /tmp/devicecerts \
    && chmod -R u=rwX,g=,o= /tmp/devicecerts

ARG BUILDBRANCH=master
ARG GITREPO_BASE=https://github.com/SUNET/cnaas-nms.git
# Branch specific, don't cache
ADD "https://api.github.com/repos/SUNET/cnaas-nms/git/refs/heads/" latest_commit
# Cnaas setup script
RUN /opt/cnaas/cnaas-setup.sh ${GITREPO_BASE} ${BUILDBRANCH}
# Freeze source
USER root
RUN chown -R root:www-data /opt/cnaas/venv/cnaas-nms/ && chmod -R u=rwX,g=rX,o= /opt/cnaas/venv/cnaas-nms/
USER www-data

# Prepare for uwsgi
COPY --chown=root:www-data config/uwsgi.ini /opt/cnaas/venv/cnaas-nms/


# Expose HTTPS
EXPOSE 1443

ENTRYPOINT supervisord -c /etc/supervisor/supervisord.conf<|MERGE_RESOLUTION|>--- conflicted
+++ resolved
@@ -1,8 +1,4 @@
 FROM debian:buster
-<<<<<<< HEAD
-=======
-
->>>>>>> 11f7db80
 
 USER root
 
