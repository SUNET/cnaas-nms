#!/bin/sh

<<<<<<< HEAD
set -e

sed -e "s|^\(templates_remote: \).\+$|\1 $GITREPO_TEMPLATES|" \
    -e "s|^\(settings_remote: \).\+$|\1 $GITREPO_SETTINGS|" \
  < /etc/cnaas-nms/repository.yml > repository.yml.new \
  && mv -f repository.yml.new /etc/cnaas-nms/repository.yml


=======
# Wait for postgres to start
>>>>>>> 3146cffb
echo ">> Waiting for postgres to start"
WAIT=0
while ! nc -z cnaas_postgres 5432; do
    sleep 1
    WAIT=$(($WAIT + 1))
    if [ "$WAIT" -gt 15 ]; then
	echo "Error: Timeout wating for Postgres to start"
	exit 1
    fi
done

# Make sure database is up to date
(cd /opt/cnaas/venv/cnaas-nms/; alembic upgrade head)
if [ $? -ne 0 ]; then
    echo "Error: Failed to run Alembic"
    exit 1
fi

<<<<<<< HEAD
# Run CNaaS
git remote update
git fetch
git checkout --track origin/feature.integrationtests
PYTHONPATH=`pwd` python3 cnaas_nms/run.py
=======
# Make sure we don't quit
sleep infinity
>>>>>>> 3146cffb
<|MERGE_RESOLUTION|>--- conflicted
+++ resolved
@@ -1,6 +1,5 @@
 #!/bin/sh
 
-<<<<<<< HEAD
 set -e
 
 sed -e "s|^\(templates_remote: \).\+$|\1 $GITREPO_TEMPLATES|" \
@@ -9,9 +8,7 @@
   && mv -f repository.yml.new /etc/cnaas-nms/repository.yml
 
 
-=======
 # Wait for postgres to start
->>>>>>> 3146cffb
 echo ">> Waiting for postgres to start"
 WAIT=0
 while ! nc -z cnaas_postgres 5432; do
@@ -30,13 +27,9 @@
     exit 1
 fi
 
-<<<<<<< HEAD
 # Run CNaaS
 git remote update
 git fetch
 git checkout --track origin/feature.integrationtests
-PYTHONPATH=`pwd` python3 cnaas_nms/run.py
-=======
 # Make sure we don't quit
-sleep infinity
->>>>>>> 3146cffb
+sleep infinity