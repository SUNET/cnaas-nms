--- conflicted
+++ resolved
@@ -9,10 +9,6 @@
 - RUNNING: The job is currently running
 - FINISHED: The job has completed, all parts were executed but some parts might have errors
 - EXCEPTION: The job has stopped with an error/exception, all parts might not have been executed
-<<<<<<< HEAD
-
-=======
->>>>>>> 528f00d7
 
 Jobs can only be retreived using this API, they can not be
 started. Jobs will automatically be started when using for example the
@@ -79,11 +75,6 @@
                 ]
               }
             }
-<<<<<<< HEAD
-         ]
-      }
-   }
-=======
           },
           "exception": null,
           "finished_devices": [
@@ -94,7 +85,6 @@
       ]
     }
   }
->>>>>>> 528f00d7
 
 The finished_devices attribute will be populated as devices are finishing.
 This value will only be updated for every other second to not keep
