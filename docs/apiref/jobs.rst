Jobs
====

The jobs API can retreive information about ongoing and finished
jobs. It will also describe if the was a problem with a job.

Jobs can only be retreived using this API, they can not be
started. Jobs will automatically be started when using for example the
device_syncto API.

List jobs
---------

To fetch information about all jobs:

::

   curl http://hostname/api/v1.0/jobs

The number of jobs to be retreived can be limited by using the
argument limit, like this:

::

   curl http://hostname/api/v1.0/jobs?limit=1

The result will look like this:

::

  {
    "status": "success",
    "data": {
        "jobs": [
            {
                "id": "5d0a3d8fdd4287776695dcb6",
                "start_time": "2019-06-19 13:50:08.900000",
                "finish_time": "2019-06-19 13:50:10.151000",
                "status": "FINISHED",
                "function_name": "sync_devices",
                "result": {
                    "eosaccess": [
                        {
                            "name": "push_sync_device",
                            "result": null,
                            "diff": "",
                            "failed": false
                        },
                        {
                            "name": "Generate device config",
                            "result": "hostname eosaccess\n! comment13\nmanagement api http-commands\n no shutdown\nusername admin privilege 15 secret admin\ninterface Management1\n ip address 192.168.50.100/24\n description MGMT\n !\ninterface Ethernet1\n description UPLINK1\n no switchport\n ip address 22.0.0.100/24\n !\ninterface Ethernet2\n description UPLINK2\n no switchport\n ip address 10.0.2.100/24\n !\nntp server 194.58.202.148\nntp server 256.256.256.256\nevent-handler dhclient\n trigger on-boot\n action bash sudo /mnt/flash/initialize_ma1.sh\naaa authorization exec default local",
                            "diff": "",
                            "failed": false
                        },
                        {
                            "name": "Sync device config",
                            "result": null,
                            "diff": "@@ -15,7 +15,7 @@\n !\n no aaa root\n !\n-username admin privilege 15 role network-admin secret sha512 $6$YpD6h6ftCWTo7PZ5$hggo6ine4WxMihdNmwFNqmbuZzxVsms6kBj1Jk5No8nclojXOdpiW6H3U2o8NSpEhnVb7MidOkdNTQ3V1FJVs.\n+username admin privilege 15 role network-admin secret sha512 $6$DW74hZIKavZFaUVh$vvmDARAUOuPNrtRTl5unS0Nax7dyNwLhisVelV8BSEdUplCf8aqhoE6SRoi.fwBzmTKawJ.oa/AKOSYoG5rkq/\n !\n interface Ethernet1\n    description UPLINK1\n@@ -23,7 +23,7 @@\n    ip address 22.0.0.100/24\n !\n interface Ethernet2\n-   description bajs\n+   description UPLINK2\n    no switchport\n    ip address 10.0.2.100/24\n !",
                            "failed": false
                        }
                    ]
                },
                "exception": null,
                "traceback": null,
                "next_job_id": null,
		"finished_devices": "[\"test_device_1\", \"test_device_2\"]"
            }
<<<<<<< HEAD
         ]
      }
   }

The finished_devices attribute will be populated when the devices
finishes. This will be updated for every 10:th device since we want to
avoid using to much system resources.
=======
        ]
    }
  }

Locks
-----

Some jobs running in CNaaS will require a lock to make sure that jobs are not
interfering with each other. For example, only a single syncto job should be
running at the same time or things might break in unexpected ways.
To keep track of who is currently holding the lock for a particular feature
a record is kept in the SQL database. If something unexpected goes wrong this
lock might need to be manually cleared.

List current locks:

::

   curl http://hostname/api/v1.0/joblocks

Manually clear/delete a lock:

::

   curl http://hostname/api/v1.0/joblocks -X DELETE -d '{"name": "devices"}' -H "Content-Type: application/json"
>>>>>>> a37e0db2
<|MERGE_RESOLUTION|>--- conflicted
+++ resolved
@@ -65,7 +65,6 @@
                 "next_job_id": null,
 		"finished_devices": "[\"test_device_1\", \"test_device_2\"]"
             }
-<<<<<<< HEAD
          ]
       }
    }
@@ -73,10 +72,6 @@
 The finished_devices attribute will be populated when the devices
 finishes. This will be updated for every 10:th device since we want to
 avoid using to much system resources.
-=======
-        ]
-    }
-  }
 
 Locks
 -----
@@ -98,5 +93,4 @@
 
 ::
 
-   curl http://hostname/api/v1.0/joblocks -X DELETE -d '{"name": "devices"}' -H "Content-Type: application/json"
->>>>>>> a37e0db2
+   curl http://hostname/api/v1.0/joblocks -X DELETE -d '{"name": "devices"}' -H "Content-Type: application/json"