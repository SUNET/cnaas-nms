import os
import re
import sys

from authlib.integrations.flask_client import OAuth
from authlib.oauth2.rfc6749 import MissingAuthorizationError
from typing import Optional
from engineio.payload import Payload
from flask import Flask, jsonify, request
from flask_cors import CORS
from flask_jwt_extended import JWTManager, decode_token
from flask_jwt_extended.exceptions import InvalidHeaderError, NoAuthorizationError
from flask_restx import Api
from flask_socketio import SocketIO, join_room
from jwt import decode
from jwt.exceptions import (
    DecodeError,
    ExpiredSignatureError,
    InvalidAudienceError,
    InvalidSignatureError,
    InvalidTokenError,
    InvalidKeyError
)
from cnaas_nms.api.device import (
    device_api,
    device_cert_api,
    device_discover_api,
    device_init_api,
    device_initcheck_api,
    device_synchistory_api,
    device_syncto_api,
    device_update_facts_api,
    device_update_interfaces_api,
    devices_api,
)
from cnaas_nms.api.firmware import api as firmware_api
from cnaas_nms.api.groups import api as groups_api
from cnaas_nms.api.auth import api as auth_api
from cnaas_nms.api.interface import api as interfaces_api
from cnaas_nms.api.jobs import job_api, joblock_api, jobs_api
from cnaas_nms.api.json import CNaaSJSONEncoder
from cnaas_nms.api.linknet import linknet_api, linknets_api
from cnaas_nms.api.mgmtdomain import mgmtdomain_api, mgmtdomains_api
from cnaas_nms.api.plugins import api as plugins_api
from cnaas_nms.api.repository import api as repository_api
from cnaas_nms.api.settings import api as settings_api
from cnaas_nms.api.system import api as system_api
from cnaas_nms.app_settings import api_settings, auth_settings
from cnaas_nms.tools.log import get_logger
from cnaas_nms.tools.rbac.token import Token
from cnaas_nms.tools.security import get_oauth_userinfo
from cnaas_nms.version import __api_version__


logger = get_logger()


authorizations = {
    "apikey": {
        "type": "apiKey",
        "in": "header",
        "name": "Authorization",
        "description": "Type in 'Bearer <your JWT token here' to authenticate.",
    }
}

jwt_query_r = re.compile(r"code=[^ &]+")


class CnaasApi(Api):
    def handle_error(self, e):
        if isinstance(e, DecodeError):
            data = {"status": "error", "message": "Could not decode JWT token"}
            return jsonify(data), 401
        elif isinstance(e, InvalidAudienceError):
            data = {"status": "error", "message": "You don't seem to have the rights to execute this call"}
            return jsonify(data), 403
        elif isinstance(e, ExpiredSignatureError):
            data = {"status": "error", "message": "The JWT token is expired", "errorCode": "auth_expired"}
            return jsonify(data), 401
        elif isinstance(e, InvalidKeyError):
            data = {"status": "error", "data": "Invalid keys {}".format(e)}
            return jsonify(data), 401
        elif isinstance(e, InvalidTokenError):
            data = {"status": "error", "message": "Invalid authentication header: {}".format(e)}
            return jsonify(data), 401
        elif isinstance(e, InvalidSignatureError):
            data = {"status": "error", "message": "Invalid token signature"}
            return jsonify(data), 401
        elif isinstance(e, IndexError):
            # We might catch IndexErrors which are not caused by JWT,
            # but this is better than nothing.
            data = {"status": "error", "message": "JWT token missing?"}
            return jsonify(data), 401
        elif isinstance(e, InvalidHeaderError):
            data = {"status": "error", "message": "Invalid header, JWT token missing? {}".format(e)}
            return jsonify(data), 401
        elif isinstance(e, MissingAuthorizationError) or isinstance(e, NoAuthorizationError):
            data = {"status": "error", "message": "JWT token missing?"}
            return jsonify(data), 401
        elif isinstance(e, ConnectionError):
            data = {"status": "error", "message": "ConnectionError: {}".format(e)}
            return jsonify(data), 500
        else:
            return super(CnaasApi, self).handle_error(e)
        
       


app = Flask(__name__)

# To register the OAuth client
oauth = OAuth(app)
client = oauth.register(
    "connext",
    server_metadata_url=auth_settings.OIDC_CONF_WELL_KNOWN_URL,
    client_id=auth_settings.OIDC_CLIENT_ID,
    client_secret=auth_settings.OIDC_CLIENT_SECRET,
    client_kwargs={"scope": auth_settings.OIDC_CLIENT_SCOPE},
    response_type="code",
    response_mode="query",
)

app.config["RESTX_JSON"] = {"cls": CNaaSJSONEncoder}

# TODO: make origins configurable
cors = CORS(
    app,
    resources={r"/api/*": {"origins": "*"}},
    expose_headers=["Content-Type", "Authorization", "X-Total-Count", "Link"],
)
Payload.max_decode_packets = 500
socketio = SocketIO(app, cors_allowed_origins="*")


if api_settings.JWT_ENABLED or auth_settings.OIDC_ENABLED:
    app.config["SECRET_KEY"] = os.urandom(128)
if api_settings.JWT_ENABLED:
    try:
        jwt_pubkey = open(api_settings.JWT_CERT).read()
    except Exception as e:
        print("Could not load public JWT cert from api.yml config: {}".format(e))
        sys.exit(1)

    app.config["JWT_PUBLIC_KEY"] = jwt_pubkey
    app.config["JWT_IDENTITY_CLAIM"] = "sub"
    app.config["JWT_ALGORITHM"] = "ES256"
    app.config["JWT_ACCESS_TOKEN_EXPIRES"] = False
    app.config["JWT_TOKEN_LOCATION"] = ("headers", "query_string")

    jwt = JWTManager(app)

api = CnaasApi(
    app, prefix="/api/{}".format(__api_version__), authorizations=authorizations, security="apikey", doc="/api/doc/"
)

api.add_namespace(auth_api)
api.add_namespace(device_api)
api.add_namespace(devices_api)
api.add_namespace(device_init_api)
api.add_namespace(device_initcheck_api)
api.add_namespace(device_syncto_api)
api.add_namespace(device_discover_api)
api.add_namespace(device_update_facts_api)
api.add_namespace(device_update_interfaces_api)
api.add_namespace(device_cert_api)
api.add_namespace(device_synchistory_api)
api.add_namespace(linknets_api)
api.add_namespace(linknet_api)
api.add_namespace(firmware_api)
api.add_namespace(interfaces_api)
api.add_namespace(job_api)
api.add_namespace(jobs_api)
api.add_namespace(joblock_api)
api.add_namespace(mgmtdomain_api)
api.add_namespace(mgmtdomains_api)
api.add_namespace(groups_api)
api.add_namespace(repository_api)
api.add_namespace(settings_api)
api.add_namespace(plugins_api)
api.add_namespace(system_api)

# SocketIO on connect
@socketio.on("connect")
def socketio_on_connect():
    # get te token string
    token_string = request.args.get('jwt')
    if not token_string:
        return False
    #if oidc, get userinfo
    if auth_settings.OIDC_ENABLED:
        try:
            token = Token(token_string, None)
            user = get_oauth_userinfo(token)['email']
        except InvalidTokenError as e:
            logger.debug('InvalidTokenError: ' + format(e))
            return False
    # else decode the token and get the sub there
    else:
        try:
            user = decode(token_string, app.config["JWT_PUBLIC_KEY"], algorithms=[app.config["JWT_ALGORITHM"]])['sub']
        except DecodeError as e:
            logger.debug('DecodeError: ' + format(e))
            return False

    if user:
        logger.info("User: {} connected via socketio".format(user))
        return True
    else:
        return False


# SocketIO join event rooms
@socketio.on("events")
def socketio_on_events(data):
    room: Optional[str] = None
    if "loglevel" in data and data["loglevel"] in ["DEBUG", "INFO", "WARNING", "ERROR", "CRITICAL"]:
        room = data["loglevel"]
    elif "update" in data and data["update"] in ["device", "job"]:
        room = "update_{}".format(data["update"])
    elif "sync" in data and data["sync"] == "all":
        room = "sync"
    else:
        return False  # TODO: how to send error message to client?

    join_room(room)


# Log all requests, include username etc
@app.after_request
def log_request(response):
    user = ""
    if request.method in ["POST", "PUT", "DELETE", "PATCH"]:
        try:
            if auth_settings.OIDC_ENABLED:
                token_string = request.headers.get("Authorization").split(" ")[-1]
                user = "User: {}, ".format(get_oauth_userinfo(token_string)['email'])
            else:
                token = request.headers.get("Authorization").split(" ")[-1]
                user = "User: {}, ".format(decode_token(token).get("sub"))
        except Exception:
            user = "User: unknown, "

    try:
        url = re.sub(jwt_query_r, "", request.url)
        if request.headers.get("content-type") == "application/json":
            logger.info(
                "{}Method: {}, Status: {}, URL: {}, JSON: {}".format(
                    user, request.method, response.status_code, url, request.json
                )
            )
        else:
<<<<<<< HEAD
            logger.info("Method: {}, Status: {}, URL: {}".format(request.method, response.status_code, url))
=======
            logger.info(
                "{}Method: {}, Status: {}, URL: {}".format(
                    user, request.method, response.status_code, url
                )
            )
>>>>>>> d4a044e2
    except Exception:
        pass
    return response<|MERGE_RESOLUTION|>--- conflicted
+++ resolved
@@ -250,15 +250,11 @@
                 )
             )
         else:
-<<<<<<< HEAD
-            logger.info("Method: {}, Status: {}, URL: {}".format(request.method, response.status_code, url))
-=======
             logger.info(
                 "{}Method: {}, Status: {}, URL: {}".format(
                     user, request.method, response.status_code, url
                 )
             )
->>>>>>> d4a044e2
     except Exception:
         pass
     return response