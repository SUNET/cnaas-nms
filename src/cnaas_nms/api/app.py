import os
import re
import sys
from typing import Optional

from authlib.integrations.flask_client import OAuth
from engineio.payload import Payload
from flask import Flask, jsonify, request
from flask_cors import CORS
from flask_jwt_extended import JWTManager
from flask_jwt_extended.exceptions import InvalidHeaderError, NoAuthorizationError
from flask_restx import Api
from flask_socketio import SocketIO, join_room
<<<<<<< HEAD
from jwt.exceptions import (
    DecodeError,
    ExpiredSignatureError,
    InvalidAudienceError,
    InvalidSignatureError,
    InvalidTokenError,
    InvalidKeyError
)
=======
from jwt.exceptions import DecodeError, InvalidSignatureError, InvalidTokenError, ExpiredSignatureError, InvalidKeyError
from authlib.integrations.flask_client import OAuth
from authlib.oauth2.rfc6749 import MissingAuthorizationError
>>>>>>> 09ab48c7

from cnaas_nms.api.auth import api as auth_api
from cnaas_nms.api.device import (
    device_api,
    device_cert_api,
    device_discover_api,
    device_init_api,
    device_initcheck_api,
    device_synchistory_api,
    device_syncto_api,
    device_update_facts_api,
    device_update_interfaces_api,
    devices_api,
)
from cnaas_nms.api.firmware import api as firmware_api
from cnaas_nms.api.groups import api as groups_api
from cnaas_nms.api.interface import api as interfaces_api
from cnaas_nms.api.jobs import job_api, joblock_api, jobs_api
from cnaas_nms.api.json import CNaaSJSONEncoder
from cnaas_nms.api.linknet import linknet_api, linknets_api
from cnaas_nms.api.mgmtdomain import mgmtdomain_api, mgmtdomains_api
from cnaas_nms.api.plugins import api as plugins_api
from cnaas_nms.api.repository import api as repository_api
from cnaas_nms.api.settings import api as settings_api
from cnaas_nms.api.system import api as system_api
from cnaas_nms.app_settings import api_settings, auth_settings
from cnaas_nms.tools.log import get_logger
from cnaas_nms.tools.security import get_identity, login_required
from cnaas_nms.version import __api_version__

logger = get_logger()


authorizations = {
    "apikey": {
        "type": "apiKey",
        "in": "header",
        "name": "Authorization",
        "description": "Type in 'Bearer <your JWT token here' to authenticate.",
    }
}

jwt_query_r = re.compile(r"code=[^ &]+")


class CnaasApi(Api):
    def handle_error(self, e):
        if isinstance(e, DecodeError):
            data = {"status": "error", "message": "Could not decode JWT token"}
            return jsonify(data), 401
        elif isinstance(e, InvalidAudienceError):
            data = {"status": "error", "message": "You don't seem to have the rights to execute this call"}
            return jsonify(data), 403
        elif isinstance(e, ExpiredSignatureError):
            data = {"status": "error", "message": "The JWT token is expired", "errorCode": "auth_expired"}
            return jsonify(data), 401
        elif isinstance(e, InvalidKeyError):
            data = {"status": "error", "data": "Invalid keys {}".format(e)}
            return jsonify(data), 401
        elif isinstance(e, InvalidTokenError):
            data = {"status": "error", "message": "Invalid authentication header: {}".format(e)}
            return jsonify(data), 401
        elif isinstance(e, InvalidSignatureError):
            data = {"status": "error", "message": "Invalid token signature"}
            return jsonify(data), 401
        elif isinstance(e, IndexError):
            # We might catch IndexErrors which are not caused by JWT,
            # but this is better than nothing.
            data = {"status": "error", "message": "JWT token missing?"}
            return jsonify(data), 401
        elif isinstance(e, NoAuthorizationError):
            data = {"status": "error", "message": "JWT token missing?"}
            return jsonify(data), 401
        elif isinstance(e, InvalidHeaderError):
<<<<<<< HEAD
            data = {"status": "error", "message": "Invalid header, JWT token missing? {}".format(e)}
            return jsonify(data), 401
=======
            data = {"status": "error", "data": "Invalid header, JWT token missing? {}".format(e)}
        elif isinstance(e, ExpiredSignatureError):
            data = {"status": "error", "data": "The JWT token is expired"}
        elif isinstance(e, MissingAuthorizationError):
            data = {"status": "error", "data": "JWT token missing?"}
>>>>>>> 09ab48c7
        else:
            return super(CnaasApi, self).handle_error(e)
        
       


app = Flask(__name__)

# To register the OAuth client
oauth = OAuth(app)
client = oauth.register(
    "connext",
    server_metadata_url=auth_settings.OIDC_CONF_WELL_KNOWN_URL,
    client_id=auth_settings.OIDC_CLIENT_ID,
    client_secret=auth_settings.OIDC_CLIENT_SECRET,
    client_kwargs={"scope": "openid"},
    response_type="code",
    response_mode="query",
)

if api_settings.JWT_ENABLED:
    app.config["SECRET_KEY"] = os.urandom(128)

app.config["RESTX_JSON"] = {"cls": CNaaSJSONEncoder}

# TODO: make origins configurable
cors = CORS(
    app,
    resources={r"/api/*": {"origins": "*"}},
    expose_headers=["Content-Type", "Authorization", "X-Total-Count", "Link"],
)
Payload.max_decode_packets = 500
socketio = SocketIO(app, cors_allowed_origins="*")


if api_settings.JWT_ENABLED or auth_settings.OIDC_ENABLED:
    app.config["SECRET_KEY"] = os.urandom(128)
if api_settings.JWT_ENABLED:
    try:
        jwt_pubkey = open(api_settings.JWT_CERT).read()
    except Exception as e:
        print("Could not load public JWT cert from api.yml config: {}".format(e))
        sys.exit(1)

    app.config["JWT_PUBLIC_KEY"] = jwt_pubkey
    app.config["JWT_IDENTITY_CLAIM"] = "sub"
    app.config["JWT_ALGORITHM"] = "ES256"
    app.config["JWT_ACCESS_TOKEN_EXPIRES"] = False
    app.config["JWT_TOKEN_LOCATION"] = ("headers", "query_string")

    jwt = JWTManager(app)

api = CnaasApi(
    app, prefix="/api/{}".format(__api_version__), authorizations=authorizations, security="apikey", doc="/api/doc/"
)

api.add_namespace(auth_api)
api.add_namespace(device_api)
api.add_namespace(devices_api)
api.add_namespace(device_init_api)
api.add_namespace(device_initcheck_api)
api.add_namespace(device_syncto_api)
api.add_namespace(device_discover_api)
api.add_namespace(device_update_facts_api)
api.add_namespace(device_update_interfaces_api)
api.add_namespace(device_cert_api)
api.add_namespace(device_synchistory_api)
api.add_namespace(linknets_api)
api.add_namespace(linknet_api)
api.add_namespace(firmware_api)
api.add_namespace(interfaces_api)
api.add_namespace(job_api)
api.add_namespace(jobs_api)
api.add_namespace(joblock_api)
api.add_namespace(mgmtdomain_api)
api.add_namespace(mgmtdomains_api)
api.add_namespace(groups_api)
api.add_namespace(repository_api)
api.add_namespace(settings_api)
api.add_namespace(plugins_api)
api.add_namespace(system_api)


# SocketIO on connect
@socketio.on("connect")
@login_required
def socketio_on_connect():
    user = get_identity()
    if user:
        logger.info("User: {} connected via socketio".format(user))
        return True
    else:
        return False


# SocketIO join event rooms
@socketio.on("events")
def socketio_on_events(data):
    room: Optional[str] = None
    if "loglevel" in data and data["loglevel"] in ["DEBUG", "INFO", "WARNING", "ERROR", "CRITICAL"]:
        room = data["loglevel"]
    elif "update" in data and data["update"] in ["device", "job"]:
        room = "update_{}".format(data["update"])
    elif "sync" in data and data["sync"] == "all":
        room = "sync"
    else:
        return False  # TODO: how to send error message to client?

    join_room(room)


# Log all requests, include username etc
@app.after_request
def log_request(response):
    try:
        url = re.sub(jwt_query_r, "", request.url)
        if request.headers.get("content-type") == "application/json":
            logger.info(
                "Method: {}, Status: {}, URL: {}, JSON: {}".format(
                    request.method, response.status_code, url, request.json
                )
            )
        else:
            logger.info("Method: {}, Status: {}, URL: {}".format(request.method, response.status_code, url))
    except Exception:
        pass
    return response<|MERGE_RESOLUTION|>--- conflicted
+++ resolved
@@ -11,7 +11,6 @@
 from flask_jwt_extended.exceptions import InvalidHeaderError, NoAuthorizationError
 from flask_restx import Api
 from flask_socketio import SocketIO, join_room
-<<<<<<< HEAD
 from jwt.exceptions import (
     DecodeError,
     ExpiredSignatureError,
@@ -20,11 +19,8 @@
     InvalidTokenError,
     InvalidKeyError
 )
-=======
-from jwt.exceptions import DecodeError, InvalidSignatureError, InvalidTokenError, ExpiredSignatureError, InvalidKeyError
 from authlib.integrations.flask_client import OAuth
 from authlib.oauth2.rfc6749 import MissingAuthorizationError
->>>>>>> 09ab48c7
 
 from cnaas_nms.api.auth import api as auth_api
 from cnaas_nms.api.device import (
@@ -99,16 +95,12 @@
             data = {"status": "error", "message": "JWT token missing?"}
             return jsonify(data), 401
         elif isinstance(e, InvalidHeaderError):
-<<<<<<< HEAD
             data = {"status": "error", "message": "Invalid header, JWT token missing? {}".format(e)}
             return jsonify(data), 401
-=======
-            data = {"status": "error", "data": "Invalid header, JWT token missing? {}".format(e)}
         elif isinstance(e, ExpiredSignatureError):
             data = {"status": "error", "data": "The JWT token is expired"}
         elif isinstance(e, MissingAuthorizationError):
             data = {"status": "error", "data": "JWT token missing?"}
->>>>>>> 09ab48c7
         else:
             return super(CnaasApi, self).handle_error(e)
         
