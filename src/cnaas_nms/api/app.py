--- conflicted
+++ resolved
@@ -1,17 +1,12 @@
 import os
 import re
 import sys
-<<<<<<< HEAD
 
 from authlib.integrations.flask_client import OAuth
 from authlib.oauth2.rfc6749 import MissingAuthorizationError
-=======
->>>>>>> 0d3b8fa4
 from typing import Optional
 
 import werkzeug.exceptions
-from authlib.integrations.flask_client import OAuth
-from authlib.oauth2.rfc6749 import MissingAuthorizationError
 from engineio.payload import Payload
 from flask import Flask, jsonify, request
 from flask_cors import CORS
@@ -20,7 +15,6 @@
 from flask_restx import Api
 from flask_socketio import SocketIO, join_room
 from jwt import decode
-<<<<<<< HEAD
 from jwt.exceptions import (
     DecodeError,
     ExpiredSignatureError,
@@ -29,11 +23,8 @@
     InvalidTokenError,
     InvalidKeyError
 )
-=======
-from jwt.exceptions import DecodeError, ExpiredSignatureError, InvalidKeyError, InvalidSignatureError, InvalidTokenError
 
 from cnaas_nms.api.auth import api as auth_api
->>>>>>> 0d3b8fa4
 from cnaas_nms.api.device import (
     device_api,
     device_cert_api,
@@ -98,17 +89,12 @@
             return jsonify(data), 401
         elif isinstance(e, InvalidSignatureError):
             data = {"status": "error", "message": "Invalid token signature"}
-<<<<<<< HEAD
             return jsonify(data), 401
         elif isinstance(e, IndexError):
             # We might catch IndexErrors which are not caused by JWT,
             # but this is better than nothing.
             data = {"status": "error", "message": "JWT token missing?"}
             return jsonify(data), 401
-=======
-        elif isinstance(e, NoAuthorizationError):
-            data = {"status": "error", "message": "JWT token missing?"}
->>>>>>> 0d3b8fa4
         elif isinstance(e, InvalidHeaderError):
             data = {"status": "error", "message": "Invalid header, JWT token missing? {}".format(e)}
             return jsonify(data), 401
@@ -211,12 +197,8 @@
     # if oidc, get userinfo
     if auth_settings.OIDC_ENABLED:
         try:
-<<<<<<< HEAD
             token = Token(token_string, None)
             user = get_oauth_userinfo(token)['email']
-=======
-            user = get_oauth_userinfo(token_string)["email"]
->>>>>>> 0d3b8fa4
         except InvalidTokenError as e:
             logger.debug("InvalidTokenError: " + format(e))
             return False
