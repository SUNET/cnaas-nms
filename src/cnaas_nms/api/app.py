--- conflicted
+++ resolved
@@ -2,11 +2,9 @@
 import re
 import sys
 
-<<<<<<< HEAD
 from authlib.integrations.flask_client import OAuth
-=======
+from authlib.oauth2.rfc6749 import MissingAuthorizationError
 from typing import Optional
->>>>>>> 6460ca5b
 from engineio.payload import Payload
 from flask import Flask, jsonify, request
 from flask_cors import CORS
@@ -14,7 +12,7 @@
 from flask_jwt_extended.exceptions import InvalidHeaderError, NoAuthorizationError
 from flask_restx import Api
 from flask_socketio import SocketIO, join_room
-<<<<<<< HEAD
+from jwt import decode
 from jwt.exceptions import (
     DecodeError,
     ExpiredSignatureError,
@@ -23,18 +21,6 @@
     InvalidTokenError,
     InvalidKeyError
 )
-from authlib.integrations.flask_client import OAuth
-from authlib.oauth2.rfc6749 import MissingAuthorizationError
-
-from cnaas_nms.api.auth import api as auth_api
-=======
-from jwt import decode
-from jwt.exceptions import DecodeError, InvalidSignatureError, InvalidTokenError, ExpiredSignatureError, InvalidKeyError
-from authlib.integrations.flask_client import OAuth
-from authlib.oauth2.rfc6749 import MissingAuthorizationError
-
-
->>>>>>> 6460ca5b
 from cnaas_nms.api.device import (
     device_api,
     device_cert_api,
@@ -49,6 +35,7 @@
 )
 from cnaas_nms.api.firmware import api as firmware_api
 from cnaas_nms.api.groups import api as groups_api
+from cnaas_nms.api.auth import api as auth_api
 from cnaas_nms.api.interface import api as interfaces_api
 from cnaas_nms.api.jobs import job_api, joblock_api, jobs_api
 from cnaas_nms.api.json import CNaaSJSONEncoder
