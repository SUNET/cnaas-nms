--- conflicted
+++ resolved
@@ -44,18 +44,7 @@
 
 class DevicesApi(Resource):
     def get(self):
-<<<<<<< HEAD
         return Device.device_get()
-=======
-        result = {'devices': []}
-        filter_exp = None
-        with sqla_session() as session:
-            query = session.query(Device)
-            query = build_filter(Device, query)
-            for instance in query:
-                result['devices'].append(instance.as_dict())
-        return empty_result(status='success', data=result)
->>>>>>> 8ade0d3c
 
     def post(self):
         json_data = request.get_json()
