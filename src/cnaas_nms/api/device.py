import json
from typing import Optional

from flask import request, make_response
from flask_restplus import Resource, Namespace, fields
from sqlalchemy import func

import cnaas_nms.confpush.init_device
import cnaas_nms.confpush.sync_devices
import cnaas_nms.confpush.underlay
from cnaas_nms.api.generic import build_filter, empty_result
from cnaas_nms.db.device import Device, DeviceState, DeviceType
from cnaas_nms.db.session import sqla_session
from cnaas_nms.db.settings import get_groups
from cnaas_nms.scheduler.scheduler import Scheduler
from cnaas_nms.tools.log import get_logger
from flask_jwt_extended import jwt_required
from cnaas_nms.version import __api_version__


logger = get_logger()


device_api = Namespace('device', description='API for handling a single device',
                       prefix='/api/{}'.format(__api_version__))
devices_api = Namespace('devices', description='API for handling devices',
                        prefix='/api/{}'.format(__api_version__))
device_init_api = Namespace('device_init', description='API for init devices',
                            prefix='/api/{}'.format(__api_version__))
device_syncto_api = Namespace('device_syncto', description='API to sync devices',
                              prefix='/api/{}'.format(__api_version__))
device_discover_api = Namespace('device_discover', description='API to discover devices',
                                prefix='/api/{}'.format(__api_version__))


device_model = device_api.model('device', {
    'hostname': fields.String(required=True),
    'site_id': fields.Integer(required=False),
    'description': fields.String(required=False),
    'management_ip': fields.String(required=False),
    'infra_ip': fields.String(required=False),
    'dhcp_ip': fields.String(required=False),
    'serial': fields.String(required=False),
    'ztp_mac': fields.String(required=False),
    'platform': fields.String(required=True),
    'vendor': fields.String(required=False),
    'model': fields.String(required=False),
    'os_version': fields.String(required=False),
    'synchronized': fields.Boolean(required=False),
    'state': fields.String(required=True),
    'device_type': fields.String(required=True),
    'port': fields.Integer(required=False)})

device_init_model = device_init_api.model('device_init', {
    'hostname': fields.String(required=False),
    'device_type': fields.String(required=False)})

device_discover_model = device_discover_api.model('device_discover', {
    'ztp_mac': fields.String(required=True),
    'dhcp_ip': fields.String(required=True)})

device_syncto_model = device_syncto_api.model('device_sync', {
    'hostname': fields.String(required=False),
    'device_type': fields.String(required=False),
    'all': fields.String(required=False),
    'dry_run': fields.String(required=False),
    'force': fields.String(required=False),
    'auto_push': fields.String(required=False)})


class DeviceByIdApi(Resource):
    @jwt_required
    def get(self, device_id):
        """ Get a device from ID """
        result = empty_result()
        result['data'] = {'devices': []}
        with sqla_session() as session:
            instance = session.query(Device).filter(Device.id == device_id).one_or_none()
            if instance:
                result['data']['devices'].append(instance.as_dict())
            else:
                return empty_result('error', "Device not found"), 404
        return result

    @jwt_required
    def delete(self, device_id):
        """ Delete device from ID """
        with sqla_session() as session:
            dev: Device = session.query(Device).filter(Device.id == device_id).one_or_none()
            if dev:
                session.delete(dev)
                session.commit()
                return empty_result(status="success", data={"deleted_device": dev.as_dict()}), 200
            else:
                return empty_result('error', "Device not found"), 404

    @jwt_required
    @device_api.expect(device_model)
    def put(self, device_id):
        """ Modify device from ID """
        json_data = request.get_json()
        with sqla_session() as session:
            dev: Device = session.query(Device).filter(
                Device.id == device_id).one_or_none()

            if not dev:
                return empty_result(status='error', data=f"No device with id {device_id}")

            errors = dev.device_update(**json_data)
            if errors is not None:
                return empty_result(status='error', data=errors), 404
            return empty_result(status='success', data={"updated_device": dev.as_dict()}), 200


class DeviceApi(Resource):
    @jwt_required
    @device_api.expect(device_model)
    def post(self):
        """ Add a device """
        json_data = request.get_json()
        supported_platforms = ['eos', 'junos', 'ios', 'iosxr', 'nxos', 'nxos_ssh']
        data = {}
        errors = []
        data, errors = Device.validate(**json_data)
        if errors != []:
            return empty_result(status='error', data=errors), 400
        with sqla_session() as session:
            instance: Device = session.query(Device).filter(Device.hostname ==
                                                            data['hostname']).one_or_none()
            if instance is not None:
                errors.append('Device already exists')
                return empty_result(status='error', data=errors), 400
            if 'platform' not in data or data['platform'] not in supported_platforms:
                errors.append("Device platform not specified or not known (must be any of: {})".
                              format(', '.join(supported_platforms)))
                return empty_result(status='error', data=errors), 400
            if data['device_type'] in ['DIST', 'CORE']:
                if 'management_ip' not in data or not data['management_ip']:
                    data['management_ip'] = cnaas_nms.confpush.underlay.find_free_mgmt_lo_ip(session)
                if 'infra_ip' not in data or not data['infra_ip']:
                    data['infra_ip'] = cnaas_nms.confpush.underlay.find_free_infra_ip(session)
            new_device = Device.device_create(**data)
            session.add(new_device)
            session.flush()
            return empty_result(status='success', data={"added_device": new_device.as_dict()}), 200


class DevicesApi(Resource):
    @jwt_required
    def get(self):
        """ Get all devices """
        data = {'devices': []}
        total_count = 0
        with sqla_session() as session:
            query = session.query(Device, func.count(Device.id).over().label('total'))
            query = build_filter(Device, query)
            for instance in query:
                data['devices'].append(instance.Device.as_dict())
                total_count = instance.total

        resp = make_response(json.dumps(empty_result(status='success', data=data)), 200)
        resp.headers['X-Total-Count'] = total_count
        return resp


class DeviceInitApi(Resource):
    @jwt_required
    @device_init_api.expect(device_init_model)
    def post(self, device_id: int):
        """ Init a device """
        if not isinstance(device_id, int):
            return empty_result(status='error', data="'device_id' must be an integer"), 400

        json_data = request.get_json()

        if 'hostname' not in json_data:
            return empty_result(status='error', data="POST data must include new 'hostname'"), 400
        else:
            if not Device.valid_hostname(json_data['hostname']):
                return empty_result(
                    status='error',
                    data='Provided hostname is not valid'), 400
            else:
                new_hostname = json_data['hostname']

        if 'device_type' not in json_data:
            return empty_result(status='error', data="POST data must include 'device_type'"), 400
        else:
            try:
                device_type = str(json_data['device_type']).upper()
            except:
                return empty_result(status='error', data="'device_type' must be a string"), 400

            if not DeviceType.has_name(device_type):
                return empty_result(status='error', data="Invalid 'device_type' provided"), 400

        if device_type == DeviceType.ACCESS.name:
            scheduler = Scheduler()
            job_id = scheduler.add_onetime_job(
                'cnaas_nms.confpush.init_device:init_access_device_step1',
                when=1,
                kwargs={'device_id': device_id, 'new_hostname': new_hostname})

        res = empty_result(data=f"Scheduled job to initialize device_id { device_id }")
        res['job_id'] = job_id

        return res


class DeviceDiscoverApi(Resource):
    @jwt_required
    @device_discover_api.expect(device_discover_model)
    def post(self):
        """ Discover device """
        json_data = request.get_json()

        if 'ztp_mac' not in json_data:
            return empty_result(status='error', data="POST data must include 'ztp_mac'"), 400
        if 'dhcp_ip' not in json_data:
            return empty_result(status='error', data="POST data must include 'dhcp_ip'"), 400
        ztp_mac = json_data['ztp_mac']
        dhcp_ip = json_data['dhcp_ip']

        job_id = cnaas_nms.confpush.init_device.schedule_discover_device(
            ztp_mac=ztp_mac, dhcp_ip=dhcp_ip, iteration=1)

        logger.debug(f"Discover device for ztp_mac {ztp_mac} scheduled as ID {job_id}")

        res = empty_result(data=f"Scheduled job to discover device for ztp_mac {ztp_mac}")
        res['job_id'] = job_id

        return res


class DeviceSyncApi(Resource):
    @jwt_required
    @device_syncto_api.expect(device_syncto_model)
    def post(self):
        """ Start sync of device(s) """
        json_data = request.get_json()
        kwargs: dict = {}
        total_count: Optional[int] = None
        if 'hostname' in json_data:
            hostname = str(json_data['hostname'])
            if not Device.valid_hostname(hostname):
                return empty_result(
                    status='error',
                    data=f"Hostname '{hostname}' is not a valid hostname"
                ), 400
            with sqla_session() as session:
                dev: Device = session.query(Device).\
                    filter(Device.hostname == hostname).one_or_none()
                if not dev or dev.state != DeviceState.MANAGED:
                    return empty_result(
                        status='error',
                        data=f"Hostname '{hostname}' not found or is not a managed device"
                    ), 400
            kwargs['hostname'] = hostname
            what = hostname
            total_count = 1
        elif 'device_type' in json_data:
            devtype_str = str(json_data['device_type']).upper()
            if DeviceType.has_name(devtype_str):
                kwargs['device_type'] = devtype_str
            else:
                return empty_result(
                    status='error',
                    data=f"Invalid device type '{json_data['device_type']}' specified"
                ), 400
            what = f"{json_data['device_type']} devices"
<<<<<<< HEAD
            with sqla_session() as session:
                total_count = session.query(Device). \
                    filter(Device.device_type == DeviceType[devtype_str]).count()
=======
        elif 'group' in json_data:
            group_name = str(json_data['group'])
            if group_name not in get_groups():
                return empty_result(status='error', data='Could not find a group with name {}'.format(group_name))
            kwargs['group'] = group_name
            what = 'group {}'.format(group_name)

>>>>>>> ebc4fde9
        elif 'all' in json_data and isinstance(json_data['all'], bool) and json_data['all']:
            what = "all devices"
            with sqla_session() as session:
                total_count = session.query(Device). \
                    filter(Device.state == DeviceState.MANAGED). \
                    filter(Device.synchronized == False).count()
        else:
            return empty_result(
                status='error',
                data=f"No devices to synchronize was specified"
            ), 400

        if 'dry_run' in json_data and isinstance(json_data['dry_run'], bool) \
                and not json_data['dry_run']:
            kwargs['dry_run'] = False
        if 'force' in json_data and isinstance(json_data['force'], bool):
            kwargs['force'] = json_data['force']
        if 'auto_push' in json_data and isinstance(json_data['auto_push'], bool):
            kwargs['auto_push'] = json_data['auto_push']

        scheduler = Scheduler()
        job_id = scheduler.add_onetime_job(
            'cnaas_nms.confpush.sync_devices:sync_devices',
            when=1,
            kwargs=kwargs)

        res = empty_result(data=f"Scheduled job to synchronize {what}")
        res['job_id'] = job_id

        resp = make_response(json.dumps(res), 200)
        if total_count:
            resp.headers['X-Total-Count'] = total_count
        resp.headers['Content-Type'] = "application/json"
        return resp


class DeviceConfigApi(Resource):
    @jwt_required
    def get(self, hostname: str):
        """ Get device configuration """
        result = empty_result()
        result['data'] = {'config': None}
        if not Device.valid_hostname(hostname):
            return empty_result(
                status='error',
                data=f"Invalid hostname specified"
            ), 400

        try:
            config, template_vars = cnaas_nms.confpush.sync_devices.generate_only(hostname)
            result['data']['config'] = {
                'hostname': hostname,
                'generated_config': config,
                'available_variables': template_vars
            }
        except Exception as e:
            logger.exception(f"Exception while generating config for device {hostname}")
            return empty_result(
                status='error',
                data="Exception while generating config for device {}: {} {}".format(hostname, type(e), str(e))
            ), 500

        return result


# Devices
device_api.add_resource(DeviceByIdApi, '/<int:device_id>')
device_api.add_resource(DeviceConfigApi, '/<string:hostname>/generate_config')
device_api.add_resource(DeviceApi, '')
devices_api.add_resource(DevicesApi, '')
device_init_api.add_resource(DeviceInitApi, '/<int:device_id>')
device_discover_api.add_resource(DeviceDiscoverApi, '')
device_syncto_api.add_resource(DeviceSyncApi, '')
# device/<string:hostname>/current_config<|MERGE_RESOLUTION|>--- conflicted
+++ resolved
@@ -4,7 +4,9 @@
 from flask import request, make_response
 from flask_restplus import Resource, Namespace, fields
 from sqlalchemy import func
-
+from nornir.core.filter import F
+
+import cnaas_nms.confpush.nornir_helper
 import cnaas_nms.confpush.init_device
 import cnaas_nms.confpush.sync_devices
 import cnaas_nms.confpush.underlay
@@ -268,19 +270,18 @@
                     data=f"Invalid device type '{json_data['device_type']}' specified"
                 ), 400
             what = f"{json_data['device_type']} devices"
-<<<<<<< HEAD
             with sqla_session() as session:
                 total_count = session.query(Device). \
                     filter(Device.device_type == DeviceType[devtype_str]).count()
-=======
         elif 'group' in json_data:
             group_name = str(json_data['group'])
             if group_name not in get_groups():
                 return empty_result(status='error', data='Could not find a group with name {}'.format(group_name))
             kwargs['group'] = group_name
             what = 'group {}'.format(group_name)
-
->>>>>>> ebc4fde9
+            nr = cnaas_nms.confpush.nornir_helper.cnaas_init()
+            nr_filtered = nr.filter(F(groups__contains=group_name))
+            total_count = len(nr_filtered.inventory.hosts)
         elif 'all' in json_data and isinstance(json_data['all'], bool) and json_data['all']:
             what = "all devices"
             with sqla_session() as session:
