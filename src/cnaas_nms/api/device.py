import json
from typing import Optional

from flask import request, make_response
from flask_restplus import Resource, Namespace, fields
from sqlalchemy import func
from nornir.core.filter import F

import cnaas_nms.confpush.nornir_helper
import cnaas_nms.confpush.init_device
import cnaas_nms.confpush.sync_devices
import cnaas_nms.confpush.underlay
from cnaas_nms.api.generic import build_filter, empty_result
from cnaas_nms.db.device import Device, DeviceState, DeviceType
from cnaas_nms.db.session import sqla_session
from cnaas_nms.db.settings import get_groups
from cnaas_nms.scheduler.scheduler import Scheduler
from cnaas_nms.tools.log import get_logger
from flask_jwt_extended import jwt_required, get_jwt_identity
from cnaas_nms.version import __api_version__


logger = get_logger()


device_api = Namespace('device', description='API for handling a single device',
                       prefix='/api/{}'.format(__api_version__))
devices_api = Namespace('devices', description='API for handling devices',
                        prefix='/api/{}'.format(__api_version__))
device_init_api = Namespace('device_init', description='API for init devices',
                            prefix='/api/{}'.format(__api_version__))
device_syncto_api = Namespace('device_syncto', description='API to sync devices',
                              prefix='/api/{}'.format(__api_version__))
device_discover_api = Namespace('device_discover', description='API to discover devices',
                                prefix='/api/{}'.format(__api_version__))


device_model = device_api.model('device', {
    'hostname': fields.String(required=True),
    'site_id': fields.Integer(required=False),
    'description': fields.String(required=False),
    'management_ip': fields.String(required=False),
    'infra_ip': fields.String(required=False),
    'dhcp_ip': fields.String(required=False),
    'serial': fields.String(required=False),
    'ztp_mac': fields.String(required=False),
    'platform': fields.String(required=True),
    'vendor': fields.String(required=False),
    'model': fields.String(required=False),
    'os_version': fields.String(required=False),
    'synchronized': fields.Boolean(required=False),
    'state': fields.String(required=True),
    'device_type': fields.String(required=True),
    'port': fields.Integer(required=False)})

device_init_model = device_init_api.model('device_init', {
    'hostname': fields.String(required=False),
    'device_type': fields.String(required=False)})

device_discover_model = device_discover_api.model('device_discover', {
    'ztp_mac': fields.String(required=True),
    'dhcp_ip': fields.String(required=True)})

device_syncto_model = device_syncto_api.model('device_sync', {
    'hostname': fields.String(required=False),
    'device_type': fields.String(required=False),
    'all': fields.String(required=False),
    'dry_run': fields.String(required=False),
    'force': fields.String(required=False),
    'auto_push': fields.String(required=False)})


class DeviceByIdApi(Resource):
    @jwt_required
    def get(self, device_id):
        """ Get a device from ID """
        result = empty_result()
        result['data'] = {'devices': []}
        with sqla_session() as session:
            instance = session.query(Device).filter(Device.id == device_id).one_or_none()
            if instance:
                result['data']['devices'].append(instance.as_dict())
            else:
                return empty_result('error', "Device not found"), 404
        return result

    @jwt_required
    def delete(self, device_id):
        """ Delete device from ID """
        with sqla_session() as session:
            dev: Device = session.query(Device).filter(Device.id == device_id).one_or_none()
            if dev:
                session.delete(dev)
                session.commit()
                return empty_result(status="success", data={"deleted_device": dev.as_dict()}), 200
            else:
                return empty_result('error', "Device not found"), 404

    @jwt_required
    @device_api.expect(device_model)
    def put(self, device_id):
        """ Modify device from ID """
        json_data = request.get_json()
        with sqla_session() as session:
            dev: Device = session.query(Device).filter(
                Device.id == device_id).one_or_none()

            if not dev:
                return empty_result(status='error', data=f"No device with id {device_id}")

            errors = dev.device_update(**json_data)
            if errors is not None:
                return empty_result(status='error', data=errors), 404
            return empty_result(status='success', data={"updated_device": dev.as_dict()}), 200


class DeviceApi(Resource):
    @jwt_required
    @device_api.expect(device_model)
    def post(self):
        """ Add a device """
        json_data = request.get_json()
        supported_platforms = ['eos', 'junos', 'ios', 'iosxr', 'nxos', 'nxos_ssh']
        data = {}
        errors = []
        data, errors = Device.validate(**json_data)
        if errors != []:
            return empty_result(status='error', data=errors), 400
        with sqla_session() as session:
            instance: Device = session.query(Device).filter(Device.hostname ==
                                                            data['hostname']).one_or_none()
            if instance is not None:
                errors.append('Device already exists')
                return empty_result(status='error', data=errors), 400
            if 'platform' not in data or data['platform'] not in supported_platforms:
                errors.append("Device platform not specified or not known (must be any of: {})".
                              format(', '.join(supported_platforms)))
                return empty_result(status='error', data=errors), 400
            if data['device_type'] in ['DIST', 'CORE']:
                if 'management_ip' not in data or not data['management_ip']:
                    data['management_ip'] = cnaas_nms.confpush.underlay.find_free_mgmt_lo_ip(session)
                if 'infra_ip' not in data or not data['infra_ip']:
                    data['infra_ip'] = cnaas_nms.confpush.underlay.find_free_infra_ip(session)
            new_device = Device.device_create(**data)
            session.add(new_device)
            session.flush()
            return empty_result(status='success', data={"added_device": new_device.as_dict()}), 200


class DevicesApi(Resource):
    @jwt_required
    def get(self):
        """ Get all devices """
        data = {'devices': []}
        total_count = 0
        with sqla_session() as session:
            query = session.query(Device, func.count(Device.id).over().label('total'))
            query = build_filter(Device, query)
            for instance in query:
                data['devices'].append(instance.Device.as_dict())
                total_count = instance.total

        resp = make_response(json.dumps(empty_result(status='success', data=data)), 200)
        resp.headers['X-Total-Count'] = total_count
        return resp


class DeviceInitApi(Resource):
    @jwt_required
    @device_init_api.expect(device_init_model)
    def post(self, device_id: int):
        """ Init a device """
        if not isinstance(device_id, int):
            return empty_result(status='error', data="'device_id' must be an integer"), 400

        json_data = request.get_json()

        if 'hostname' not in json_data:
            return empty_result(status='error', data="POST data must include new 'hostname'"), 400
        else:
            if not Device.valid_hostname(json_data['hostname']):
                return empty_result(
                    status='error',
                    data='Provided hostname is not valid'), 400
            else:
                new_hostname = json_data['hostname']

        if 'device_type' not in json_data:
            return empty_result(status='error', data="POST data must include 'device_type'"), 400
        else:
            try:
                device_type = str(json_data['device_type']).upper()
            except:
                return empty_result(status='error', data="'device_type' must be a string"), 400

            if not DeviceType.has_name(device_type):
                return empty_result(status='error', data="Invalid 'device_type' provided"), 400

        if device_type == DeviceType.ACCESS.name:
            scheduler = Scheduler()
            job_id = scheduler.add_onetime_job(
                'cnaas_nms.confpush.init_device:init_access_device_step1',
                when=1,
                kwargs={'scheduled_by': get_jwt_identity(),
                        'device_id': device_id,
                        'new_hostname': new_hostname})

        res = empty_result(data=f"Scheduled job to initialize device_id { device_id }")
        res['job_id'] = job_id

        return res


class DeviceDiscoverApi(Resource):
    @jwt_required
    @device_discover_api.expect(device_discover_model)
    def post(self):
        """ Discover device """
        json_data = request.get_json()

        if 'ztp_mac' not in json_data:
            return empty_result(status='error', data="POST data must include 'ztp_mac'"), 400
        if 'dhcp_ip' not in json_data:
            return empty_result(status='error', data="POST data must include 'dhcp_ip'"), 400
        ztp_mac = json_data['ztp_mac']
        dhcp_ip = json_data['dhcp_ip']

        job_id = cnaas_nms.confpush.init_device.schedule_discover_device(
            ztp_mac=ztp_mac, dhcp_ip=dhcp_ip, iteration=1)

        logger.debug(f"Discover device for ztp_mac {ztp_mac} scheduled as ID {job_id}")

        res = empty_result(data=f"Scheduled job to discover device for ztp_mac {ztp_mac}")
        res['job_id'] = job_id

        return res


class DeviceSyncApi(Resource):
    @jwt_required
    @device_syncto_api.expect(device_syncto_model)
    def post(self):
        """ Start sync of device(s) """
        json_data = request.get_json()
        kwargs: dict = {}
<<<<<<< HEAD
        kwargs['scheduled_by'] = get_jwt_identity()

=======
        total_count: Optional[int] = None
>>>>>>> 528f00d7
        if 'hostname' in json_data:
            hostname = str(json_data['hostname'])
            if not Device.valid_hostname(hostname):
                return empty_result(
                    status='error',
                    data=f"Hostname '{hostname}' is not a valid hostname"
                ), 400
            with sqla_session() as session:
                dev: Device = session.query(Device).\
                    filter(Device.hostname == hostname).one_or_none()
                if not dev or dev.state != DeviceState.MANAGED:
                    return empty_result(
                        status='error',
                        data=f"Hostname '{hostname}' not found or is not a managed device"
                    ), 400
            kwargs['hostname'] = hostname
            what = hostname
            total_count = 1
        elif 'device_type' in json_data:
            devtype_str = str(json_data['device_type']).upper()
            if DeviceType.has_name(devtype_str):
                kwargs['device_type'] = devtype_str
            else:
                return empty_result(
                    status='error',
                    data=f"Invalid device type '{json_data['device_type']}' specified"
                ), 400
            what = f"{json_data['device_type']} devices"
            with sqla_session() as session:
                total_count = session.query(Device). \
                    filter(Device.device_type == DeviceType[devtype_str]).count()
        elif 'group' in json_data:
            group_name = str(json_data['group'])
            if group_name not in get_groups():
                return empty_result(status='error', data='Could not find a group with name {}'.format(group_name))
            kwargs['group'] = group_name
            what = 'group {}'.format(group_name)
            nr = cnaas_nms.confpush.nornir_helper.cnaas_init()
            nr_filtered = nr.filter(F(groups__contains=group_name))
            total_count = len(nr_filtered.inventory.hosts)
        elif 'all' in json_data and isinstance(json_data['all'], bool) and json_data['all']:
            what = "all devices"
            with sqla_session() as session:
                total_count = session.query(Device). \
                    filter(Device.state == DeviceState.MANAGED). \
                    filter(Device.synchronized == False).count()
        else:
            return empty_result(
                status='error',
                data=f"No devices to synchronize was specified"
            ), 400

        if 'dry_run' in json_data and isinstance(json_data['dry_run'], bool) \
                and not json_data['dry_run']:
            kwargs['dry_run'] = False
        if 'force' in json_data and isinstance(json_data['force'], bool):
            kwargs['force'] = json_data['force']
        if 'auto_push' in json_data and isinstance(json_data['auto_push'], bool):
            kwargs['auto_push'] = json_data['auto_push']

        scheduler = Scheduler()
        job_id = scheduler.add_onetime_job(
            'cnaas_nms.confpush.sync_devices:sync_devices',
            when=1,
            kwargs=kwargs)

        res = empty_result(data=f"Scheduled job to synchronize {what}")
        res['job_id'] = job_id

        resp = make_response(json.dumps(res), 200)
        if total_count:
            resp.headers['X-Total-Count'] = total_count
        resp.headers['Content-Type'] = "application/json"
        return resp


class DeviceConfigApi(Resource):
    @jwt_required
    def get(self, hostname: str):
        """ Get device configuration """
        result = empty_result()
        result['data'] = {'config': None}
        if not Device.valid_hostname(hostname):
            return empty_result(
                status='error',
                data=f"Invalid hostname specified"
            ), 400

        try:
            config, template_vars = cnaas_nms.confpush.sync_devices.generate_only(hostname)
            result['data']['config'] = {
                'hostname': hostname,
                'generated_config': config,
                'available_variables': template_vars
            }
        except Exception as e:
            logger.exception(f"Exception while generating config for device {hostname}")
            return empty_result(
                status='error',
                data="Exception while generating config for device {}: {} {}".format(hostname, type(e), str(e))
            ), 500

        return result


# Devices
device_api.add_resource(DeviceByIdApi, '/<int:device_id>')
device_api.add_resource(DeviceConfigApi, '/<string:hostname>/generate_config')
device_api.add_resource(DeviceApi, '')
devices_api.add_resource(DevicesApi, '')
device_init_api.add_resource(DeviceInitApi, '/<int:device_id>')
device_discover_api.add_resource(DeviceDiscoverApi, '')
device_syncto_api.add_resource(DeviceSyncApi, '')
# device/<string:hostname>/current_config<|MERGE_RESOLUTION|>--- conflicted
+++ resolved
@@ -243,12 +243,10 @@
         """ Start sync of device(s) """
         json_data = request.get_json()
         kwargs: dict = {}
-<<<<<<< HEAD
         kwargs['scheduled_by'] = get_jwt_identity()
 
-=======
         total_count: Optional[int] = None
->>>>>>> 528f00d7
+
         if 'hostname' in json_data:
             hostname = str(json_data['hostname'])
             if not Device.valid_hostname(hostname):
