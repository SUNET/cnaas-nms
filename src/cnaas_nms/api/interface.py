from typing import List

from flask import request
from flask_restx import Namespace, Resource

from cnaas_nms.api.generic import empty_result
from cnaas_nms.db.device import Device
from cnaas_nms.db.interface import Interface, InterfaceConfigType
from cnaas_nms.db.session import sqla_session
from cnaas_nms.db.settings import get_settings
from cnaas_nms.devicehandler.interface_state import bounce_interfaces, get_interface_states
from cnaas_nms.devicehandler.sync_devices import resolve_vlanid, resolve_vlanid_list
from cnaas_nms.tools.security import jwt_required
from cnaas_nms.version import __api_version__

api = Namespace("device", description="API for handling interfaces", prefix="/api/{}".format(__api_version__))


class InterfaceApi(Resource):
    @jwt_required
    def get(self, hostname):
        """List all interfaces"""
        result = empty_result()
        result["data"] = {"interfaces": []}
        with sqla_session() as session:
            dev = session.query(Device).filter(Device.hostname == hostname).one_or_none()
            if not dev:
                return empty_result("error", "Device not found"), 404
            result["data"]["hostname"] = dev.hostname
            intfs = session.query(Interface).filter(Interface.device == dev).all()
            intf: Interface
            interfaces = []
            for intf in intfs:
                ifdict = intf.as_dict()
                ifdict["indexnum"] = Interface.interface_index_num(ifdict["name"])
                interfaces.append(ifdict)
            result["data"]["interfaces"] = sorted(interfaces, key=lambda i: i["indexnum"])
        return result

    @jwt_required
    def put(self, hostname):
        """Take a map of interfaces and associated values to update.
        Example:
            {"interfaces": {"Ethernet1": {"configtype": "ACCESS_AUTO"}}}
        """
        json_data = request.get_json()
        data = {}
        errors = []
        device_settings = None

        with sqla_session() as session:
            dev: Device = session.query(Device).filter(Device.hostname == hostname).one_or_none()
            if not dev:
                return empty_result("error", "Device not found"), 404

            updated = False
            if "interfaces" in json_data and isinstance(json_data["interfaces"], dict):
                for if_name, if_dict in json_data["interfaces"].items():
                    if not isinstance(if_dict, dict):
                        errors.append("Each interface must have a dict with data to update")
                        continue
                    intf: Interface = (
                        session.query(Interface)
                        .filter(Interface.device == dev)
                        .filter(Interface.name == if_name)
                        .one_or_none()
                    )
                    if not intf:
                        errors.append(f"Interface {if_name} not found")
                        continue
                    if intf.data and isinstance(intf.data, dict):
                        intfdata_original = dict(intf.data)
                        intfdata = dict(intf.data)
                    else:
                        intfdata_original = {}
                        intfdata = {}

                    if "configtype" in if_dict and if_dict["configtype"]:
                        try:
                            configtype = if_dict["configtype"].upper()
                        except AttributeError:
                            errors.append("configtype is not a string")
                        else:
                            if InterfaceConfigType.has_name(configtype):
                                if intf.configtype != InterfaceConfigType[configtype]:
                                    intf.configtype = InterfaceConfigType[configtype]
                                    updated = True
                                    data[if_name] = {"configtype": configtype}
                            else:
                                errors.append(f"Invalid configtype received: {configtype}")

                    if "data" in if_dict and if_dict["data"]:
                        # TODO: maybe this validation should be done via
                        #  pydantic if it gets more complex
                        if not device_settings:
                            device_settings, _ = get_settings(hostname, dev.device_type)
                        if "vxlan" in if_dict["data"]:
                            if if_dict["data"]["vxlan"] in device_settings["vxlans"]:
                                intfdata["vxlan"] = if_dict["data"]["vxlan"]
                            else:
                                errors.append(
                                    "Specified VXLAN {} is not present in {}".format(if_dict["data"]["vxlan"], hostname)
                                )
                        if "untagged_vlan" in if_dict["data"]:
                            vlan_id = resolve_vlanid(if_dict["data"]["untagged_vlan"], device_settings["vxlans"])
                            if vlan_id:
                                intfdata["untagged_vlan"] = if_dict["data"]["untagged_vlan"]
                            else:
                                errors.append(
                                    "Specified VLAN name {} is not present in {}".format(
                                        if_dict["data"]["untagged_vlan"], hostname
                                    )
                                )
                        if "tagged_vlan_list" in if_dict["data"]:
                            if isinstance(if_dict["data"]["tagged_vlan_list"], list):
                                vlan_id_list = resolve_vlanid_list(
                                    if_dict["data"]["tagged_vlan_list"], device_settings["vxlans"]
                                )
                                if len(vlan_id_list) == len(if_dict["data"]["tagged_vlan_list"]):
                                    intfdata["tagged_vlan_list"] = if_dict["data"]["tagged_vlan_list"]
                                else:
                                    errors.append(
                                        "Some VLAN names {} are not present in {}".format(
                                            ", ".join(if_dict["data"]["tagged_vlan_list"]), hostname
                                        )
                                    )
                            else:
                                errors.append(
                                    "tagged_vlan_list should be of type list, found {}".format(
                                        type(if_dict["data"]["tagged_vlan_list"])
                                    )
                                )
                        if "neighbor" in if_dict["data"]:
                            if isinstance(if_dict["data"]["neighbor"], str) and Device.valid_hostname(
                                if_dict["data"]["neighbor"]
                            ):
                                intfdata["neighbor"] = if_dict["data"]["neighbor"]
                            elif if_dict["data"]["neighbor"] is None:
                                if "neighbor" in intfdata:
                                    del intfdata["neighbor"]
                            else:
                                errors.append(
                                    "Neighbor must be valid hostname, got: {}".format(if_dict["data"]["neighbor"])
                                )
                        if "neighbor_id" in if_dict["data"]:
                            if isinstance(if_dict["data"]["neighbor_id"], int):
                                intfdata["neighbor_id"] = if_dict["data"]["neighbor_id"]
                            elif if_dict["data"]["neighbor_id"] is None:
                                if "neighbor_id" in intfdata:
                                    del intfdata["neighbor_id"]
                            else:
                                errors.append(
                                    "Neighbor_id must be valid integer, got: {}".format(if_dict["data"]["neighbor_id"])
                                )
                        if "description" in if_dict["data"]:
                            if (
                                isinstance(if_dict["data"]["description"], str)
                                and len(if_dict["data"]["description"]) <= 64
                            ):
                                if if_dict["data"]["description"]:
                                    intfdata["description"] = if_dict["data"]["description"]
                                elif "description" in intfdata:
                                    del intfdata["description"]
                            elif if_dict["data"]["description"] is None:
                                if "description" in intfdata:
                                    del intfdata["description"]
                            else:
                                errors.append(
                                    "Description must be a string of 0-64 characters, got: {}".format(
                                        if_dict["data"]["description"]
                                    )
                                )
                        if "enabled" in if_dict["data"]:
                            if type(if_dict["data"]["enabled"]) == bool:
                                intfdata["enabled"] = if_dict["data"]["enabled"]
                            else:
                                errors.append(
                                    "Enabled must be a bool, true or false, got: {}".format(if_dict["data"]["enabled"])
                                )
                        if "aggregate_id" in if_dict["data"]:
                            if type(if_dict["data"]["aggregate_id"]) == int:
                                intfdata["aggregate_id"] = if_dict["data"]["aggregate_id"]
                            elif if_dict["data"]["aggregate_id"] is None:
                                if "aggregate_id" in intfdata:
                                    del intfdata["aggregate_id"]
                            else:
                                errors.append(
                                    "Aggregate ID must be an integer: {}".format(if_dict["data"]["aggregate_id"])
                                )
                        if "bpdu_filter" in if_dict["data"]:
                            if type(if_dict["data"]["bpdu_filter"]) == bool:
                                intfdata["bpdu_filter"] = if_dict["data"]["bpdu_filter"]
                            else:
                                errors.append(
                                    "bpdu_filter must be a bool, true or false, got: {}".format(
                                        if_dict["data"]["bpdu_filter"]
                                    )
                                )
                        if "redundant_link" in if_dict["data"]:
                            if type(if_dict["data"]["redundant_link"]) == bool:
                                intfdata["redundant_link"] = if_dict["data"]["redundant_link"]
                            else:
                                errors.append(
                                    "redundant_link must be a bool, true or false, got: {}".format(
                                        if_dict["data"]["redundant_link"]
                                    )
                                )
                        if "tags" in if_dict["data"]:
                            if isinstance(if_dict["data"]["tags"], list):
                                intfdata["tags"] = if_dict["data"]["tags"]
                            else:
                                errors.append(
                                    "tags should be of type list, found {}".format(type(if_dict["data"]["tags"]))
                                )
                        if "cli_append_str" in if_dict["data"]:
                            if isinstance(if_dict["data"]["cli_append_str"], str):
                                intfdata["cli_append_str"] = if_dict["data"]["cli_append_str"]
                            else:
                                errors.append(
<<<<<<< HEAD
                                    "cli_append_str must be a string, got: {}".format(if_dict["data"]["cli_append_str"])
                                )
                    elif "data" in if_dict and not if_dict["data"]:
                        intfdata = None
=======
                                    "Aggregate ID must be an integer: {}".
                                    format(if_dict['data']['aggregate_id']))
                        if 'bpdu_filter' in if_dict['data']:
                            if type(if_dict['data']['bpdu_filter']) == bool:
                                intfdata['bpdu_filter'] = if_dict['data']['bpdu_filter']
                            else:
                                errors.append(
                                    "bpdu_filter must be a bool, true or false, got: {}".
                                    format(if_dict['data']['bpdu_filter']))
                        if 'tags' in if_dict['data']:
                            if isinstance(if_dict['data']['tags'], list):
                                intfdata['tags'] = if_dict['data']['tags']
                            else:
                                errors.append("tags should be of type list, found {}".format(
                                    type(if_dict['data']['tags'])
                                ))
                        if 'cli_append_str' in if_dict['data']:
                            if isinstance(if_dict['data']['cli_append_str'], str):
                                intfdata['cli_append_str'] = if_dict['data']['cli_append_str']
                            else:
                                errors.append("cli_append_str must be a string, got: {}".format(
                                    if_dict['data']['cli_append_str']))
>>>>>>> 11f7db80

                    if intfdata != intfdata_original:
                        intf.data = intfdata
                        updated = True
                        if if_name in data:
                            data[if_name]["data"] = intfdata
                        else:
                            data[if_name] = {"data": intfdata}

            if updated:
                dev.synchronized = False

        if errors:
            if data:
                ret = {"errors": errors, "updated": data}
            else:
                ret = {"errors": errors}
            return empty_result(status="error", data=ret), 400
        else:
            return empty_result(status="success", data={"updated": data})


class InterfaceStatusApi(Resource):
    @jwt_required
    def get(self, hostname):
        """List all interfaces status"""
        result = empty_result()
        try:
            result["data"] = {"interface_status": get_interface_states(hostname)}
        except ValueError as e:
            return empty_result("error", "Could not get interface states, invalid input: {}".format(e)), 400
        except Exception as e:
            return empty_result("error", "Could not get interface states, unknon exception: {}".format(e)), 400
        return result

    @jwt_required
    def put(self, hostname):
        """Bounce selected interfaces by appling bounce-down/bounce-up template"""
        json_data = request.get_json()

        if "bounce_interfaces" in json_data and isinstance(json_data["bounce_interfaces"], list):
            interfaces: List[str] = json_data["bounce_interfaces"]
            try:
                bounce_success = bounce_interfaces(hostname, interfaces)
            except ValueError as e:
                return empty_result(status="error", data=str(e)), 400
            except Exception as e:
                return empty_result(status="error", data=str(e)), 500

            if bounce_success:
                return empty_result(status="success", data="Bounced interfaces: {}".format(", ".join(interfaces)))
            else:
                return empty_result(
                    status="success", data="No error, but no interfaces changed state: {}".format(", ".join(interfaces))
                )
        else:
            return empty_result(status="error", data="Unknown action"), 400


api.add_resource(InterfaceApi, "/<string:hostname>/interfaces")
api.add_resource(InterfaceStatusApi, "/<string:hostname>/interface_status")<|MERGE_RESOLUTION|>--- conflicted
+++ resolved
@@ -217,35 +217,11 @@
                                 intfdata["cli_append_str"] = if_dict["data"]["cli_append_str"]
                             else:
                                 errors.append(
-<<<<<<< HEAD
                                     "cli_append_str must be a string, got: {}".format(if_dict["data"]["cli_append_str"])
                                 )
                     elif "data" in if_dict and not if_dict["data"]:
                         intfdata = None
-=======
-                                    "Aggregate ID must be an integer: {}".
-                                    format(if_dict['data']['aggregate_id']))
-                        if 'bpdu_filter' in if_dict['data']:
-                            if type(if_dict['data']['bpdu_filter']) == bool:
-                                intfdata['bpdu_filter'] = if_dict['data']['bpdu_filter']
-                            else:
-                                errors.append(
-                                    "bpdu_filter must be a bool, true or false, got: {}".
-                                    format(if_dict['data']['bpdu_filter']))
-                        if 'tags' in if_dict['data']:
-                            if isinstance(if_dict['data']['tags'], list):
-                                intfdata['tags'] = if_dict['data']['tags']
-                            else:
-                                errors.append("tags should be of type list, found {}".format(
-                                    type(if_dict['data']['tags'])
-                                ))
-                        if 'cli_append_str' in if_dict['data']:
-                            if isinstance(if_dict['data']['cli_append_str'], str):
-                                intfdata['cli_append_str'] = if_dict['data']['cli_append_str']
-                            else:
-                                errors.append("cli_append_str must be a string, got: {}".format(
-                                    if_dict['data']['cli_append_str']))
->>>>>>> 11f7db80
+
 
                     if intfdata != intfdata_original:
                         intf.data = intfdata
