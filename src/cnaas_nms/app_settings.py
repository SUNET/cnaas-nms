from pathlib import Path
from typing import Optional

import yaml
from pydantic import field_validator
from pydantic_settings import BaseSettings


class AppSettings(BaseSettings):
    # Database settings
    CNAAS_DB_HOSTNAME: str = "127.0.0.1"
    CNAAS_DB_USERNAME: str = "cnaas"
    CNAAS_DB_PASSWORD: str = "cnaas"
    CNAAS_DB_DATABASE: str = "cnaas"
    CNAAS_DB_PORT: int = 5432
    REDIS_HOSTNAME: str = "127.0.0.1"
    REDIS_PORT: int = 6379
    POSTGRES_DSN: str = (
        f"postgresql://{CNAAS_DB_USERNAME}:{CNAAS_DB_PASSWORD}@{CNAAS_DB_HOSTNAME}:{CNAAS_DB_PORT}/{CNAAS_DB_DATABASE}"
    )
    USERNAME_INIT: str = "admin"
    PASSWORD_INIT: str = "abc123abc123"
    USERNAME_DHCP_BOOT: str = "admin"
    PASSWORD_DHCP_BOOT: str = "abc123abc123"
    USERNAME_DISCOVERED: str = "admin"
    PASSWORD_DISCOVERED: str = "abc123abc123"
    USERNAME_MANAGED: str = "admin"
    PASSWORD_MANAGED: str = "abc123abc123"
    TEMPLATES_REMOTE: str = "/opt/git/cnaas-templates-origin.git"
    TEMPLATES_LOCAL: str = "/opt/cnaas/templates"
    SETTINGS_REMOTE: str = "/opt/git/cnaas-settings-origin.git"
    SETTINGS_LOCAL: str = "/opt/cnaas/settings"


class ApiSettings(BaseSettings):
    # Api Settings
    HOST: str = "0.0.0.0"
    HTTPD_URL: str = "https://cnaas_httpd:1443/api/v1.0/firmware"
    VERIFY_TLS: bool = False
    VERIFY_TLS_DEVICE: bool = False
    JWT_CERT: Path = Path("/opt/cnaas/jwtcert/public.pem")
    CAFILE: Optional[Path] = Path("/opt/cnaas/cacert/rootCA.crt")
    CAKEYFILE: Path = Path("/opt/cnaas/cacert/rootCA.key")
    CERTPATH: Path = Path("/tmp/devicecerts/")
    ALLOW_APPLY_CONFIG_LIVERUN: bool = False
    FIRMWARE_URL: str = HTTPD_URL
    JWT_ENABLED: bool = True
    PLUGIN_FILE: Path = Path("/etc/cnaas-nms/plugins.yml")
    GLOBAL_UNIQUE_VLANS: bool = True
    INIT_MGMT_TIMEOUT: int = 30
    MGMTDOMAIN_RESERVED_COUNT: int = 5
    MGMTDOMAIN_PRIMARY_IP_VERSION: int = 4
    COMMIT_CONFIRMED_MODE: int = 1
    COMMIT_CONFIRMED_TIMEOUT: int = 300
    COMMIT_CONFIRMED_WAIT: int = 1
    SETTINGS_OVERRIDE: Optional[dict] = None

    @field_validator("MGMTDOMAIN_PRIMARY_IP_VERSION")
    @classmethod
    def primary_ip_version_is_valid(cls, version: int) -> int:
        if version not in (4, 6):
            raise ValueError("must be either 4 or 6")
        return version


class AuthSettings(BaseSettings):
    # Authorization settings
    FRONTEND_CALLBACK_URL: str = "http://localhost/callback"
    OIDC_CONF_WELL_KNOWN_URL: str = "well-known-openid-configuration-endpoint"
    OIDC_CLIENT_SECRET: str = "xxx"
    OIDC_CLIENT_ID: str = "client-id"
    OIDC_ENABLED: bool = False
    PERMISSIONS: dict = {}
    PERMISSIONS_DISABLED: bool = False
    OIDC_CLIENT_SCOPE: str = "openid"
<<<<<<< HEAD
    AUDIENCE: str = None # = OIDC_CLIENT_ID if not defined 
=======
    AUDIENCE: str = OIDC_CLIENT_ID
    VERIFY_AUDIENCE: bool = True
>>>>>>> 0d3b8fa4


def construct_api_settings() -> ApiSettings:
    api_config = Path("/etc/cnaas-nms/api.yml")

    if api_config.is_file():
        with open(api_config, "r") as api_file:
            config = yaml.safe_load(api_file)

        if config.get("firmware_url", False):
            firmware_url = config["firmware_url"]

        else:
            firmware_url = config["httpd_url"]
        return ApiSettings(
            HOST=config["host"],
            HTTPD_URL=config["httpd_url"],
            VERIFY_TLS=config["verify_tls"],
            VERIFY_TLS_DEVICE=config["verify_tls_device"],
            JWT_CERT=config.get("jwtcert", ApiSettings().JWT_CERT),
            CAFILE=config.get("cafile", ApiSettings().CAFILE),
            CAKEYFILE=config.get("cakeyfile", ApiSettings().CAKEYFILE),
            CERTPATH=config.get("certpath", ApiSettings().CERTPATH),
            FIRMWARE_URL=firmware_url,
            GLOBAL_UNIQUE_VLANS=config.get("global_unique_vlans", True),
            INIT_MGMT_TIMEOUT=config.get("init_mgmt_timeout", 30),
            MGMTDOMAIN_RESERVED_COUNT=config.get("mgmtdomain_reserved_count", 5),
            MGMTDOMAIN_PRIMARY_IP_VERSION=config.get("mgmtdomain_primary_ip_version", 4),
            COMMIT_CONFIRMED_MODE=config.get("commit_confirmed_mode", 1),
            COMMIT_CONFIRMED_TIMEOUT=config.get("commit_confirmed_timeout", 300),
            COMMIT_CONFIRMED_WAIT=config.get("commit_confirmed_wait", 1),
            SETTINGS_OVERRIDE=config.get("settings_override", None),
        )
    else:
        return ApiSettings()


def construct_app_settings() -> AppSettings:
    db_config = Path("/etc/cnaas-nms/db_config.yml")
    repo_config = Path("/etc/cnaas-nms/repository.yml")
    app_settings = AppSettings()

    def _create_db_config(settings: AppSettings, config: dict) -> None:
        settings.CNAAS_DB_HOSTNAME = config["hostname"]
        settings.CNAAS_DB_USERNAME = config["username"]
        settings.CNAAS_DB_PORT = config["port"]
        settings.CNAAS_DB_DATABASE = config["database"]
        settings.CNAAS_DB_PASSWORD = config["password"]
        settings.REDIS_HOSTNAME = config["redis_hostname"]
        settings.POSTGRES_DSN = f"postgresql://{settings.CNAAS_DB_USERNAME}:{settings.CNAAS_DB_PASSWORD}@{settings.CNAAS_DB_HOSTNAME}:{settings.CNAAS_DB_PORT}/{settings.CNAAS_DB_DATABASE}"

    if db_config.is_file():
        with open(db_config, "r") as db_file:
            config = yaml.safe_load(db_file)
        _create_db_config(app_settings, config)

    def _create_repo_config(settings: AppSettings, config: dict) -> None:
        settings.TEMPLATES_REMOTE = config["templates_remote"]
        settings.TEMPLATES_LOCAL = config["templates_local"]
        settings.SETTINGS_REMOTE = config["settings_remote"]
        settings.SETTINGS_LOCAL = config["settings_local"]

    if repo_config.is_file():
        with open(repo_config, "r") as repo_file:
            config = yaml.safe_load(repo_file)
        _create_repo_config(app_settings, config)

    return app_settings


def construct_auth_settings() -> AuthSettings:
    auth_settings = AuthSettings()
    permission_config = Path("/etc/cnaas-nms/permissions.yml")

    auth_config = Path("/etc/cnaas-nms/auth_config.yml")

    if auth_settings.PERMISSIONS_DISABLED:
        auth_settings.PERMISSIONS = {'config': {'default_permissions': 'default'}, 'roles': {'default': {'permissions':[{'methods': ['*'], 'endpoints': ['*'], 'pages': ['*'], 'rights': ['*']}]}}}
    elif permission_config.is_file():
        '''Load the file with role permission'''
        with open(permission_config, "r") as permission_file:
            permissions_rules = yaml.safe_load(permission_file)
        auth_settings.PERMISSIONS = permissions_rules
        
    if auth_config.is_file():
        with open(auth_config, "r") as auth_file:
            config = yaml.safe_load(auth_file)
<<<<<<< HEAD
        auth_settings.OIDC_ENABLED=config.get("oidc_enabled", AuthSettings().OIDC_ENABLED)
        auth_settings.FRONTEND_CALLBACK_URL=config.get("frontend_callback_url", AuthSettings().FRONTEND_CALLBACK_URL)
        auth_settings.OIDC_CONF_WELL_KNOWN_URL=config.get("oidc_conf_well_known_url", AuthSettings().OIDC_CONF_WELL_KNOWN_URL)
        auth_settings.OIDC_CLIENT_SECRET=config.get("oidc_client_secret", AuthSettings().OIDC_CLIENT_SECRET)
        auth_settings.OIDC_CLIENT_ID=config.get("oidc_client_id", AuthSettings().OIDC_CLIENT_ID)
        auth_settings.OIDC_CLIENT_SCOPE=config.get("oidc_client_scope", AuthSettings().OIDC_CLIENT_SCOPE)
        auth_settings.PERMISSIONS_DISABLED=config.get("permissions_disabled", AuthSettings().PERMISSIONS_DISABLED)
        auth_settings.AUDIENCE=config.get("audience", AuthSettings().AUDIENCE)
    
    if auth_settings.AUDIENCE is None:
        auth_settings.AUDIENCE = auth_settings.OIDC_CLIENT_ID

    return auth_settings
=======
        return AuthSettings(
            OIDC_ENABLED=config.get("oidc_enabled", AuthSettings().OIDC_ENABLED),
            FRONTEND_CALLBACK_URL=config.get("frontend_callback_url", AuthSettings().FRONTEND_CALLBACK_URL),
            OIDC_CONF_WELL_KNOWN_URL=config.get("oidc_conf_well_known_url", AuthSettings().OIDC_CONF_WELL_KNOWN_URL),
            OIDC_CLIENT_SECRET=config.get("oidc_client_secret", AuthSettings().OIDC_CLIENT_SECRET),
            OIDC_CLIENT_ID=config.get("oidc_client_id", AuthSettings().OIDC_CLIENT_ID),
            OIDC_CLIENT_SCOPE=config.get("oidc_client_scope", AuthSettings().OIDC_CLIENT_SCOPE),
            AUDIENCE=config.get("audience", AuthSettings().AUDIENCE),
            VERIFY_AUDIENCE=config.get("verify_audience", AuthSettings().VERIFY_AUDIENCE),
        )
    else:
        return AuthSettings()
>>>>>>> 0d3b8fa4


app_settings = construct_app_settings()
api_settings = construct_api_settings()
auth_settings = construct_auth_settings()<|MERGE_RESOLUTION|>--- conflicted
+++ resolved
@@ -73,12 +73,8 @@
     PERMISSIONS: dict = {}
     PERMISSIONS_DISABLED: bool = False
     OIDC_CLIENT_SCOPE: str = "openid"
-<<<<<<< HEAD
     AUDIENCE: str = None # = OIDC_CLIENT_ID if not defined 
-=======
-    AUDIENCE: str = OIDC_CLIENT_ID
     VERIFY_AUDIENCE: bool = True
->>>>>>> 0d3b8fa4
 
 
 def construct_api_settings() -> ApiSettings:
@@ -166,7 +162,6 @@
     if auth_config.is_file():
         with open(auth_config, "r") as auth_file:
             config = yaml.safe_load(auth_file)
-<<<<<<< HEAD
         auth_settings.OIDC_ENABLED=config.get("oidc_enabled", AuthSettings().OIDC_ENABLED)
         auth_settings.FRONTEND_CALLBACK_URL=config.get("frontend_callback_url", AuthSettings().FRONTEND_CALLBACK_URL)
         auth_settings.OIDC_CONF_WELL_KNOWN_URL=config.get("oidc_conf_well_known_url", AuthSettings().OIDC_CONF_WELL_KNOWN_URL)
@@ -175,25 +170,12 @@
         auth_settings.OIDC_CLIENT_SCOPE=config.get("oidc_client_scope", AuthSettings().OIDC_CLIENT_SCOPE)
         auth_settings.PERMISSIONS_DISABLED=config.get("permissions_disabled", AuthSettings().PERMISSIONS_DISABLED)
         auth_settings.AUDIENCE=config.get("audience", AuthSettings().AUDIENCE)
+        auth_settings.VERIFY_AUDIENCE=config.get("verify_audience", AuthSettings().VERIFY_AUDIENCE),
     
     if auth_settings.AUDIENCE is None:
         auth_settings.AUDIENCE = auth_settings.OIDC_CLIENT_ID
 
     return auth_settings
-=======
-        return AuthSettings(
-            OIDC_ENABLED=config.get("oidc_enabled", AuthSettings().OIDC_ENABLED),
-            FRONTEND_CALLBACK_URL=config.get("frontend_callback_url", AuthSettings().FRONTEND_CALLBACK_URL),
-            OIDC_CONF_WELL_KNOWN_URL=config.get("oidc_conf_well_known_url", AuthSettings().OIDC_CONF_WELL_KNOWN_URL),
-            OIDC_CLIENT_SECRET=config.get("oidc_client_secret", AuthSettings().OIDC_CLIENT_SECRET),
-            OIDC_CLIENT_ID=config.get("oidc_client_id", AuthSettings().OIDC_CLIENT_ID),
-            OIDC_CLIENT_SCOPE=config.get("oidc_client_scope", AuthSettings().OIDC_CLIENT_SCOPE),
-            AUDIENCE=config.get("audience", AuthSettings().AUDIENCE),
-            VERIFY_AUDIENCE=config.get("verify_audience", AuthSettings().VERIFY_AUDIENCE),
-        )
-    else:
-        return AuthSettings()
->>>>>>> 0d3b8fa4
 
 
 app_settings = construct_app_settings()
