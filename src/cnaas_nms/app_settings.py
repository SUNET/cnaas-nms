from pathlib import Path
from typing import Optional

import yaml
from pydantic import BaseSettings, PostgresDsn, validator


class AppSettings(BaseSettings):
    # Database settings
    CNAAS_DB_HOSTNAME: str = "127.0.0.1"
    CNAAS_DB_USERNAME: str = "cnaas"
    CNAAS_DB_PASSWORD: str = "cnaas"
    CNAAS_DB_DATABASE: str = "cnaas"
    CNAAS_DB_PORT: int = 5432
    REDIS_HOSTNAME: str = "127.0.0.1"
    REDIS_PORT: int = 6379
    POSTGRES_DSN: PostgresDsn = (
        f"postgresql://{CNAAS_DB_USERNAME}:{CNAAS_DB_PASSWORD}@{CNAAS_DB_HOSTNAME}:{CNAAS_DB_PORT}/{CNAAS_DB_DATABASE}"
    )
    USERNAME_INIT: str = "admin"
    PASSWORD_INIT: str = "abc123abc123"
    USERNAME_DHCP_BOOT: str = "admin"
    PASSWORD_DHCP_BOOT: str = "abc123abc123"
    USERNAME_DISCOVERED: str = "admin"
    PASSWORD_DISCOVERED: str = "abc123abc123"
    USERNAME_MANAGED: str = "admin"
    PASSWORD_MANAGED: str = "abc123abc123"
    TEMPLATES_REMOTE: str = "/opt/git/cnaas-templates-origin.git"
    TEMPLATES_LOCAL: str = "/opt/cnaas/templates"
    SETTINGS_REMOTE: str = "/opt/git/cnaas-settings-origin.git"
    SETTINGS_LOCAL: str = "/opt/cnaas/settings"


class ApiSettings(BaseSettings):
    # Api Settings
    HOST: str = "0.0.0.0"
    HTTPD_URL: str = "https://cnaas_httpd:1443/api/v1.0/firmware"
    VERIFY_TLS: bool = False
    VERIFY_TLS_DEVICE: bool = False
    JWT_CERT: Path = Path("/opt/cnaas/jwtcert/public.pem")
    CAFILE: Optional[Path] = Path("/opt/cnaas/cacert/rootCA.crt")
    CAKEYFILE: Path = Path("/opt/cnaas/cacert/rootCA.key")
    CERTPATH: Path = Path("/tmp/devicecerts/")
    ALLOW_APPLY_CONFIG_LIVERUN: bool = False
    FIRMWARE_URL: str = HTTPD_URL
    JWT_ENABLED: bool = True
    PLUGIN_FILE: Path = Path("/etc/cnaas-nms/plugins.yml")
    GLOBAL_UNIQUE_VLANS: bool = True
    INIT_MGMT_TIMEOUT: int = 30
    MGMTDOMAIN_RESERVED_COUNT: int = 5
    MGMTDOMAIN_PRIMARY_IP_VERSION: int = 4
    COMMIT_CONFIRMED_MODE: int = 1
    COMMIT_CONFIRMED_TIMEOUT: int = 300
    COMMIT_CONFIRMED_WAIT: int = 1
    SETTINGS_OVERRIDE: Optional[dict] = None

    @validator("MGMTDOMAIN_PRIMARY_IP_VERSION")
    @classmethod
    def primary_ip_version_is_valid(cls, version: int) -> int:
        if version not in (4, 6):
            raise ValueError("must be either 4 or 6")
        return version


class AuthSettings(BaseSettings):
    # Authorization settings
    FRONTEND_CALLBACK_URL: str = "http://localhost/callback"
    OIDC_CONF_WELL_KNOWN_URL: str = "well-known-openid-configuration-endpoint"
    OIDC_CLIENT_SECRET: str = "xxx"
    OIDC_CLIENT_ID: str = "client-id"
    OIDC_ENABLED: bool = False
<<<<<<< HEAD
    PERMISSIONS: dict = {}
    PERMISSIONS_DISABLED: bool = False
=======
    OIDC_CLIENT_SCOPE: str = "openid"
>>>>>>> 6460ca5b


def construct_api_settings() -> ApiSettings:
    api_config = Path("etc/cnaas-nms/api.yml")

    if api_config.is_file():
        with open(api_config, "r") as api_file:
            config = yaml.safe_load(api_file)

        if config.get("firmware_url", False):
            firmware_url = config["firmware_url"]

        else:
            firmware_url = config["httpd_url"]
        return ApiSettings(
            HOST=config["host"],
            HTTPD_URL=config["httpd_url"],
            VERIFY_TLS=config["verify_tls"],
            VERIFY_TLS_DEVICE=config["verify_tls_device"],
            JWT_CERT=config.get("jwtcert", ApiSettings().JWT_CERT),
            CAFILE=config.get("cafile", ApiSettings().CAFILE),
            CAKEYFILE=config.get("cakeyfile", ApiSettings().CAKEYFILE),
            CERTPATH=config.get("certpath", ApiSettings().CERTPATH),
            FIRMWARE_URL=firmware_url,
            GLOBAL_UNIQUE_VLANS=config.get("global_unique_vlans", True),
            INIT_MGMT_TIMEOUT=config.get("init_mgmt_timeout", 30),
            MGMTDOMAIN_RESERVED_COUNT=config.get("mgmtdomain_reserved_count", 5),
            MGMTDOMAIN_PRIMARY_IP_VERSION=config.get("mgmtdomain_primary_ip_version", 4),
            COMMIT_CONFIRMED_MODE=config.get("commit_confirmed_mode", 1),
            COMMIT_CONFIRMED_TIMEOUT=config.get("commit_confirmed_timeout", 300),
            COMMIT_CONFIRMED_WAIT=config.get("commit_confirmed_wait", 1),
            SETTINGS_OVERRIDE=config.get("settings_override", None),
        )
    else:
        return ApiSettings()


def construct_app_settings() -> AppSettings:
    db_config = Path("/etc/cnaas-nms/db_config.yml")
    repo_config = Path("/etc/cnaas-nms/repository.yml")
    app_settings = AppSettings()

    def _create_db_config(settings: AppSettings, config: dict) -> None:
        settings.CNAAS_DB_HOSTNAME = config["hostname"]
        settings.CNAAS_DB_USERNAME = config["username"]
        settings.CNAAS_DB_PORT = config["port"]
        settings.CNAAS_DB_DATABASE = config["database"]
        settings.CNAAS_DB_PASSWORD = config["password"]
        settings.REDIS_HOSTNAME = config["redis_hostname"]
        settings.POSTGRES_DSN = f"postgresql://{settings.CNAAS_DB_USERNAME}:{settings.CNAAS_DB_PASSWORD}@{settings.CNAAS_DB_HOSTNAME}:{settings.CNAAS_DB_PORT}/{settings.CNAAS_DB_DATABASE}"

    if db_config.is_file():
        with open(db_config, "r") as db_file:
            config = yaml.safe_load(db_file)
        _create_db_config(app_settings, config)

    def _create_repo_config(settings: AppSettings, config: dict) -> None:
        settings.TEMPLATES_REMOTE = config["templates_remote"]
        settings.TEMPLATES_LOCAL = config["templates_local"]
        settings.SETTINGS_REMOTE = config["settings_remote"]
        settings.SETTINGS_LOCAL = config["settings_local"]

    if repo_config.is_file():
        with open(repo_config, "r") as repo_file:
            config = yaml.safe_load(repo_file)
        _create_repo_config(app_settings, config)

    return app_settings


def construct_auth_settings() -> AuthSettings:
    auth_settings = AuthSettings()
    permission_config = Path("/etc/cnaas-nms/permissions.yml")

    auth_config = Path("/etc/cnaas-nms/auth_config.yml")
    if auth_config.is_file():
        with open(auth_config, "r") as auth_file:
            config = yaml.safe_load(auth_file)
<<<<<<< HEAD
        auth_settings.OIDC_ENABLED=config.get("oidc_enabled", AuthSettings().OIDC_ENABLED)
        auth_settings.FRONTEND_CALLBACK_URL=config.get("frontend_callback_url", AuthSettings().FRONTEND_CALLBACK_URL)
        auth_settings.OIDC_CONF_WELL_KNOWN_URL=config.get("oidc_conf_well_known_url", AuthSettings().OIDC_CONF_WELL_KNOWN_URL)
        auth_settings.OIDC_CLIENT_SECRET=config.get("oidc_client_secret", AuthSettings().OIDC_CLIENT_SECRET)
        auth_settings.OIDC_CLIENT_ID=config.get("oidc_client_id", AuthSettings().OIDC_CLIENT_ID)

    def _create_permissions_config(settings: AuthSettings, permissions_rules: dict) -> None:
        settings.PERMISSIONS = permissions_rules
    if auth_settings.PERMISSIONS_DISABLED:
        auth_settings.PERMISSIONS = {'config': {'default_permissions': 'default'}, 'roles': {'default': {'permissions':[{'methods': ['*'], 'endpoints': ['*'], 'pages': ['*'], 'rights': ['*']}]}}}
    elif permission_config.is_file():
        '''Load the file with role permission'''
        with open(permission_config, "r") as permission_file:
            permissions_rules = yaml.safe_load(permission_file)
        _create_permissions_config(auth_settings, permissions_rules)


    return auth_settings
=======
        return AuthSettings(
            OIDC_ENABLED=config.get("oidc_enabled", AuthSettings().OIDC_ENABLED),
            FRONTEND_CALLBACK_URL=config.get("frontend_callback_url", AuthSettings().FRONTEND_CALLBACK_URL),
            OIDC_CONF_WELL_KNOWN_URL=config.get("oidc_conf_well_known_url", AuthSettings().OIDC_CONF_WELL_KNOWN_URL),
            OIDC_CLIENT_SECRET=config.get("oidc_client_secret", AuthSettings().OIDC_CLIENT_SECRET),
            OIDC_CLIENT_ID=config.get("oidc_client_id", AuthSettings().OIDC_CLIENT_ID),
            OIDC_CLIENT_SCOPE=config.get("oidc_client_scope", AuthSettings().OIDC_CLIENT_SCOPE),
        )
    else:
        return AuthSettings()

>>>>>>> 6460ca5b

app_settings = construct_app_settings()
api_settings = construct_api_settings()
auth_settings = construct_auth_settings()<|MERGE_RESOLUTION|>--- conflicted
+++ resolved
@@ -37,7 +37,7 @@
     HTTPD_URL: str = "https://cnaas_httpd:1443/api/v1.0/firmware"
     VERIFY_TLS: bool = False
     VERIFY_TLS_DEVICE: bool = False
-    JWT_CERT: Path = Path("/opt/cnaas/jwtcert/public.pem")
+    JWT_CERT: Path = Path("./opt/cnaas/jwtcert/public.pem")
     CAFILE: Optional[Path] = Path("/opt/cnaas/cacert/rootCA.crt")
     CAKEYFILE: Path = Path("/opt/cnaas/cacert/rootCA.key")
     CERTPATH: Path = Path("/tmp/devicecerts/")
@@ -69,12 +69,9 @@
     OIDC_CLIENT_SECRET: str = "xxx"
     OIDC_CLIENT_ID: str = "client-id"
     OIDC_ENABLED: bool = False
-<<<<<<< HEAD
     PERMISSIONS: dict = {}
     PERMISSIONS_DISABLED: bool = False
-=======
     OIDC_CLIENT_SCOPE: str = "openid"
->>>>>>> 6460ca5b
 
 
 def construct_api_settings() -> ApiSettings:
@@ -153,38 +150,23 @@
     if auth_config.is_file():
         with open(auth_config, "r") as auth_file:
             config = yaml.safe_load(auth_file)
-<<<<<<< HEAD
         auth_settings.OIDC_ENABLED=config.get("oidc_enabled", AuthSettings().OIDC_ENABLED)
         auth_settings.FRONTEND_CALLBACK_URL=config.get("frontend_callback_url", AuthSettings().FRONTEND_CALLBACK_URL)
         auth_settings.OIDC_CONF_WELL_KNOWN_URL=config.get("oidc_conf_well_known_url", AuthSettings().OIDC_CONF_WELL_KNOWN_URL)
         auth_settings.OIDC_CLIENT_SECRET=config.get("oidc_client_secret", AuthSettings().OIDC_CLIENT_SECRET)
         auth_settings.OIDC_CLIENT_ID=config.get("oidc_client_id", AuthSettings().OIDC_CLIENT_ID)
+        auth_settings.OIDC_CLIENT_SCOPE=config.get("oidc_client_scope", AuthSettings().OIDC_CLIENT_SCOPE),
 
-    def _create_permissions_config(settings: AuthSettings, permissions_rules: dict) -> None:
-        settings.PERMISSIONS = permissions_rules
     if auth_settings.PERMISSIONS_DISABLED:
         auth_settings.PERMISSIONS = {'config': {'default_permissions': 'default'}, 'roles': {'default': {'permissions':[{'methods': ['*'], 'endpoints': ['*'], 'pages': ['*'], 'rights': ['*']}]}}}
     elif permission_config.is_file():
         '''Load the file with role permission'''
         with open(permission_config, "r") as permission_file:
             permissions_rules = yaml.safe_load(permission_file)
-        _create_permissions_config(auth_settings, permissions_rules)
-
+        auth_settings.PERMISSIONS = permissions_rules
 
     return auth_settings
-=======
-        return AuthSettings(
-            OIDC_ENABLED=config.get("oidc_enabled", AuthSettings().OIDC_ENABLED),
-            FRONTEND_CALLBACK_URL=config.get("frontend_callback_url", AuthSettings().FRONTEND_CALLBACK_URL),
-            OIDC_CONF_WELL_KNOWN_URL=config.get("oidc_conf_well_known_url", AuthSettings().OIDC_CONF_WELL_KNOWN_URL),
-            OIDC_CLIENT_SECRET=config.get("oidc_client_secret", AuthSettings().OIDC_CLIENT_SECRET),
-            OIDC_CLIENT_ID=config.get("oidc_client_id", AuthSettings().OIDC_CLIENT_ID),
-            OIDC_CLIENT_SCOPE=config.get("oidc_client_scope", AuthSettings().OIDC_CLIENT_SCOPE),
-        )
-    else:
-        return AuthSettings()
 
->>>>>>> 6460ca5b
 
 app_settings = construct_app_settings()
 api_settings = construct_api_settings()
