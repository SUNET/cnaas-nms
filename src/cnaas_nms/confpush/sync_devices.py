import os
import yaml
from typing import Optional, List
from ipaddress import IPv4Interface, IPv4Address
from statistics import median
from hashlib import sha256

from nornir.plugins.tasks import networking, text
from nornir.plugins.functions.text import print_result
from nornir.core.filter import F
from nornir.core.task import MultiResult

import cnaas_nms.db.helper
import cnaas_nms.confpush.nornir_helper
from cnaas_nms.db.session import sqla_session, redis_session
from cnaas_nms.confpush.get import get_uplinks, calc_config_hash
from cnaas_nms.confpush.changescore import calculate_score
from cnaas_nms.tools.log import get_logger
from cnaas_nms.db.settings import get_settings
from cnaas_nms.db.device import Device, DeviceState, DeviceType
from cnaas_nms.db.interface import Interface, InterfaceConfigType
from cnaas_nms.db.joblock import Joblock, JoblockError
from cnaas_nms.db.git import RepoStructureException
from cnaas_nms.confpush.nornir_helper import NornirJobResult
from cnaas_nms.scheduler.wrapper import job_wrapper

from cnaas_nms.scheduler.scheduler import Scheduler
from nornir.plugins.tasks.networking import napalm_get


logger = get_logger()
AUTOPUSH_MAX_SCORE = 10
PRIVATE_ASN_START = 4200000000


def generate_asn(ipv4_address: IPv4Address) -> Optional[int]:
    """Generate a unique private 4 byte AS number based on last two octets of
    an IPv4 address (infra_lo)"""
    return PRIVATE_ASN_START + (ipv4_address.packed[2]*256 + ipv4_address.packed[3])


def get_evpn_spines(session, settings: dict):
    device_hostnames = []
    for entry in settings['evpn_spines']:
        if 'hostname' in entry and Device.valid_hostname(entry['hostname']):
            device_hostnames.append(entry['hostname'])
        else:
            logger.error("Invalid entry specified in settings->evpn_spine, ignoring: {}".format(entry))
    ret = []
    for hostname in device_hostnames:
        dev = session.query(Device).filter(Device.hostname == hostname).one_or_none()
        if dev:
            ret.append(dev)
    return ret


def resolve_vlanid(vlan_name: str, vxlans: dict) -> Optional[int]:
    if type(vlan_name) == int:
        return int(vlan_name)
    if not isinstance(vlan_name, str):
        return None
    for vxlan_name, vxlan_data in vxlans.items():
        try:
            if vxlan_data['vlan_name'] == vlan_name:
                return int(vxlan_data['vlan_id'])
        except (KeyError, ValueError) as e:
            logger.error("Could not resolve VLAN ID for VLAN name {}: {}".format(vlan_name, str(e)))
            return None


def resolve_vlanid_list(vlan_name_list: List[str], vxlans: dict) -> List[int]:
    if not isinstance(vlan_name_list, list):
        return []
    ret = []
    for vlan_name in vlan_name_list:
        vlan_id = resolve_vlanid(vlan_name, vxlans)
        if vlan_id:
            ret.append(vlan_id)
    return ret


def push_sync_device(task, dry_run: bool = True, generate_only: bool = False,
                     job_id: Optional[str] = None,
                     bscheduled_by: Optional[str] = None):
    """
    Nornir task to generate config and push to device

    Args:
        task: nornir task, sent by nornir when doing .run()
        dry_run: Don't commit config to device, just do compare/diff
        generate_only: Only generate text config, don't try to commit or
                       even do dry_run compare to running config

    Returns:

    """
    hostname = task.host.name
    with sqla_session() as session:
        dev: Device = session.query(Device).filter(Device.hostname == hostname).one()
        mgmt_ip = dev.management_ip
        infra_ip = dev.infra_ip
        if not mgmt_ip:
            raise Exception("Could not find management IP for device {}".format(hostname))
        devtype: DeviceType = dev.device_type
        if isinstance(dev.platform, str):
            platform: str = dev.platform
        else:
            raise ValueError("Unknown platform: {}".format(dev.platform))
        settings, settings_origin = get_settings(hostname, devtype)
        device_variables = {
            'mgmt_ip': str(mgmt_ip)
        }

        if devtype == DeviceType.ACCESS:
            neighbor_hostnames = dev.get_uplink_peers(session)
            if not neighbor_hostnames:
                raise Exception("Could not find any uplink neighbors for device {}".format(
                    hostname))
            mgmtdomain = cnaas_nms.db.helper.find_mgmtdomain(session, neighbor_hostnames)
            if not mgmtdomain:
                raise Exception(
                    "Could not find appropriate management domain for uplink peer devices: {}".
                    format(neighbor_hostnames))

            mgmt_gw_ipif = IPv4Interface(mgmtdomain.ipv4_gw)
            access_device_variables = {
                'mgmt_vlan_id': mgmtdomain.vlan,
                'mgmt_gw': str(mgmt_gw_ipif.ip),
                'mgmt_ipif': str(IPv4Interface('{}/{}'.format(mgmt_ip,
                                                              mgmt_gw_ipif.network.prefixlen))),
                'mgmt_prefixlen': int(mgmt_gw_ipif.network.prefixlen),
                'interfaces': []
            }
            intfs = session.query(Interface).filter(Interface.device == dev).all()
            intf: Interface
            for intf in intfs:
                untagged_vlan = None
                tagged_vlan_list = []
                if intf.data:
                    if 'untagged_vlan' in intf.data:
                        untagged_vlan = resolve_vlanid(intf.data['untagged_vlan'],
                                                       settings['vxlans'])
                    if 'tagged_vlan_list' in intf.data:
                        tagged_vlan_list = resolve_vlanid_list(intf.data['tagged_vlan_list'],
                                                               settings['vxlans'])
                access_device_variables['interfaces'].append({
                    'name': intf.name,
                    'ifclass': intf.configtype.name,
                    'untagged_vlan': untagged_vlan,
                    'tagged_vlan_list': tagged_vlan_list
                })

            device_variables = {**access_device_variables, **device_variables}
        elif devtype == DeviceType.DIST:
            asn = generate_asn(infra_ip)
            dist_device_variables = {
                'mgmt_ipif': str(IPv4Interface('{}/32'.format(mgmt_ip))),
                'mgmt_prefixlen': 32,
                'infra_ipif': str(IPv4Interface('{}/32'.format(infra_ip))),
                'infra_ip': str(infra_ip),
                'interfaces': [],
                'bgp_ipv4_peers': [],
                'bgp_evpn_peers': [],
                'mgmtdomains': [],
                'asn': asn
            }
            if 'interfaces' in settings and settings['interfaces']:
                for intf in settings['interfaces']:
                    ifindexnum = 0
                    try:
                        ifindexnum = Interface.interface_index_num(intf['name'])
                    except ValueError as e:
                        pass
                    if 'ifclass' in intf and intf['ifclass'] == 'downlink':
                        dist_device_variables['interfaces'].append({
                            'name': intf['name'],
                            'ifclass': intf['ifclass'],
                            'indexnum': ifindexnum
                        })
                    elif 'ifclass' in intf and intf['ifclass'] == 'custom':
                        dist_device_variables['interfaces'].append({
                            'name': intf['name'],
                            'ifclass': intf['ifclass'],
                            'config': intf['config'],
                            'indexnum': ifindexnum
                        })
            for mgmtdom in cnaas_nms.db.helper.get_all_mgmtdomains(session, hostname):
                dist_device_variables['mgmtdomains'].append({
                    'ipv4_gw': mgmtdom.ipv4_gw,
                    'vlan': mgmtdom.vlan,
                    'description': mgmtdom.description,
                    'esi_mac': mgmtdom.esi_mac
                })
            # find fabric neighbors
            fabric_links = []
            for neighbor_d in dev.get_neighbors(session):
                if neighbor_d.device_type == DeviceType.DIST or neighbor_d.device_type == DeviceType.CORE:
                    local_if = dev.get_neighbor_local_ifname(session, neighbor_d)
                    local_ipif = dev.get_neighbor_local_ipif(session, neighbor_d)
                    neighbor_ip = dev.get_neighbor_ip(session, neighbor_d)
                    if local_if:
                        dist_device_variables['interfaces'].append({
                            'name': local_if,
                            'ifclass': 'fabric',
                            'ipv4if': local_ipif,
                            'peer_hostname': neighbor_d.hostname,
                            'peer_infra_lo': str(neighbor_d.infra_ip),
                            'peer_ip': str(neighbor_ip),
                            'peer_asn': generate_asn(neighbor_d.infra_ip)
                        })
                        dist_device_variables['bgp_ipv4_peers'].append({
                            'peer_hostname': neighbor_d.hostname,
                            'peer_infra_lo': str(neighbor_d.infra_ip),
                            'peer_ip': str(neighbor_ip),
                            'peer_asn': generate_asn(neighbor_d.infra_ip)
                        })
            # populate evpn spines data
            for neighbor_d in get_evpn_spines(session, settings):
                if neighbor_d.hostname == dev.hostname:
                    continue
                dist_device_variables['bgp_evpn_peers'].append({
                    'peer_hostname': neighbor_d.hostname,
                    'peer_infra_lo': str(neighbor_d.infra_ip),
                    'peer_asn': generate_asn(neighbor_d.infra_ip)
                })
            device_variables = {**dist_device_variables, **device_variables}

    # Merge device variables with settings before sending to template rendering
    # Device variables override any names from settings, for example the
    # interfaces list from settings are replaced with an interface list from
    # device variables that contains more information
    template_vars = {**settings, **device_variables}

    with open('/etc/cnaas-nms/repository.yml', 'r') as db_file:
        repo_config = yaml.safe_load(db_file)
        local_repo_path = repo_config['templates_local']

    mapfile = os.path.join(local_repo_path, platform, 'mapping.yml')
    if not os.path.isfile(mapfile):
        raise RepoStructureException("File {} not found in template repo".format(mapfile))
    with open(mapfile, 'r') as f:
        mapping = yaml.safe_load(f)
        template = mapping[devtype.name]['entrypoint']

    logger.debug("Generate config for host: {}".format(task.host.name))
    r = task.run(task=text.template_file,
                 name="Generate device config",
                 template=template,
                 path=f"{local_repo_path}/{task.host.platform}",
                 **template_vars)

    # TODO: Handle template not found, variables not defined
    # jinja2.exceptions.UndefinedError

    task.host["config"] = r.result
    task.host["template_vars"] = template_vars

    if generate_only:
        task.host["change_score"] = 0
    else:
        logger.debug("Synchronize device config for host: {} ({}:{})".format(
            task.host.name, task.host.hostname, task.host.port))

        task.host.open_connection("napalm", configuration=task.nornir.config)
        task.run(task=networking.napalm_configure,
                 name="Sync device config",
                 replace=True,
                 configuration=task.host["config"],
                 dry_run=dry_run
                 )
        task.host.close_connection("napalm")

        if task.results[1].diff:
            config = task.results[1].host["config"]
            diff = task.results[1].diff
            task.host["change_score"] = calculate_score(config, diff)
        else:
            task.host["change_score"] = 0
    if job_id:
        with redis_session() as db:
            db.lpush('finished_devices_' + str(job_id), task.host.name)


def generate_only(hostname: str) -> (str, dict):
    """
    Generate configuration for a device and return it as a text string.

    Args:
        hostname: Hostname of device generate config for

    Returns:
        (string with config, dict with available template variables)
    """
    nr = cnaas_nms.confpush.nornir_helper.cnaas_init()
    nr_filtered = nr.filter(name=hostname).filter(managed=True)
    template_vars = {}
    if len(nr_filtered.inventory.hosts) != 1:
        raise ValueError("Invalid hostname: {}".format(hostname))
    try:
        nrresult = nr_filtered.run(task=push_sync_device, generate_only=True)
        if nrresult[hostname][0].failed:
            raise Exception("Could not generate config for device {}: {}".format(
                hostname, nrresult[hostname][0].result
            ))
        if "template_vars" in nrresult[hostname][1].host:
            template_vars = nrresult[hostname][1].host["template_vars"]
        if nrresult.failed:
            print_result(nrresult)
            raise Exception("Failed to generate config for {}".format(hostname))

        return nrresult[hostname][1].result, template_vars
    except Exception as e:
        logger.exception("Exception while generating config: {}".format(str(e)))
        if len(nrresult[hostname]) >= 2:
            return nrresult[hostname][1].result, template_vars
        else:
            return str(e), template_vars


def sync_check_hash(task, force=False, dry_run=True):
    """
    Start the task which will compare device configuration hashes.

    Args:
        task: Nornir task
        force: Ignore device hash
    """
    if force is True:
        return
    with sqla_session() as session:
        stored_hash = Device.get_config_hash(session, task.host.name)
    if stored_hash is None:
        return
    res = task.run(task=napalm_get, getters=["config"])
    running_config = dict(res.result)['config']['running'].encode()
    if running_config is None:
        raise Exception('Failed to get running configuration')
    hash_obj = sha256(running_config)
    running_hash = hash_obj.hexdigest()
    if stored_hash != running_hash:
        raise Exception('Device {} configuration is altered outside of CNaaS!'.format(task.host.name))


def update_config_hash(task):
    try:
        res = task.run(task=napalm_get, getters=["config"])
        if not isinstance(res, MultiResult) or len(res) != 1 or not isinstance(res[0].result, dict) \
                or 'config' not in res[0].result:
            raise Exception("Unable to get config from device")
        new_config_hash = calc_config_hash(task.host.name, res[0].result['config']['running'])
        if not new_config_hash:
            raise ValueError("Empty config hash")
    except Exception as e:
        logger.exception("Unable to get config hash: {}".format(str(e)))
        raise e
    else:
        with sqla_session() as session:
            Device.set_config_hash(session, task.host.name, new_config_hash)
            logger.debug("Config hash for {} updated to {}".format(task.host.name, new_config_hash))


@job_wrapper
def sync_devices(hostname: Optional[str] = None, device_type: Optional[str] = None,
<<<<<<< HEAD
                 dry_run: bool = True, force: bool = False, auto_push = False,
                 job_id: Optional[str] = None,
                 scheduled_by: Optional[str] = None) -> NornirJobResult:
=======
                 group: Optional[str] = None, dry_run: bool = True,
                 force: bool = False, auto_push=False,
                 job_id: Optional[str] = None) -> NornirJobResult:
>>>>>>> 528f00d7
    """Synchronize devices to their respective templates. If no arguments
    are specified then synchronize all devices that are currently out
    of sync.

    Args:
        hostname: Specify a single host by hostname to synchronize
        device_type: Specify a device type to synchronize
        dry_run: Don't commit generated config to device
        force: Commit config even if changes made outside CNaaS will get
               overwritten
        auto_push: Automatically do live-run after dry-run if change score is low
        job_id: job_id provided by scheduler when adding a new job
        scheduled_by: Username from JWT

    Returns:
        NornirJobResult
    """
    nr = cnaas_nms.confpush.nornir_helper.cnaas_init()
    if hostname:
        nr_filtered = nr.filter(name=hostname).filter(managed=True)
    elif device_type:
        nr_filtered = nr.filter(F(groups__contains='T_'+device_type))  # device type
    elif group:
        nr_filtered = nr.filter(F(groups__contains=group))
    else:
        nr_filtered = nr.filter(synchronized=False).filter(managed=True)  # all unsynchronized devices

    device_list = list(nr_filtered.inventory.hosts.keys())
    logger.info("Device(s) selected for synchronization: {}".format(
        device_list
    ))

    try:
        nrresult = nr_filtered.run(task=sync_check_hash,
                                   force=force,
                                   dry_run=dry_run)
        print_result(nrresult)
    except Exception as e:
        logger.exception("Exception while checking config hash: {}".format(str(e)))
        raise e
    else:
        if nrresult.failed:
            raise Exception('Configuration hash check failed for {}'.format(
                ' '.join(nrresult.failed_hosts.keys())))

    if not dry_run:
        with sqla_session() as session:
            logger.info("Trying to acquire lock for devices to run syncto job: {}".format(job_id))
            if not Joblock.acquire_lock(session, name='devices', job_id=job_id):
                raise JoblockError("Unable to acquire lock for configuring devices")

    try:
        nrresult = nr_filtered.run(task=push_sync_device, dry_run=dry_run,
                                   job_id=job_id)
        print_result(nrresult)
    except Exception as e:
        logger.exception("Exception while synchronizing devices: {}".format(str(e)))
        try:
            if not dry_run:
                with sqla_session() as session:
                    logger.info("Releasing lock for devices from syncto job: {}".format(job_id))
                    Joblock.release_lock(session, job_id=job_id)
        except Exception:
            logger.error("Unable to release devices lock after syncto job")
        return NornirJobResult(nrresult=nrresult)

    failed_hosts = list(nrresult.failed_hosts.keys())
    for hostname in failed_hosts:
        logger.error("Synchronization of device '{}' failed".format(hostname))

    if nrresult.failed:
        logger.error("Not all devices were successfully synchronized")

    total_change_score = 1
    change_scores = []
    changed_hosts = []
    unchanged_hosts = []
    # calculate change impact score
    for host, results in nrresult.items():
        if len(results) != 3:
            logger.debug("Unable to calculate change score for failed device {}".format(host))
        elif results[2].diff:
            changed_hosts.append(host)
            if "change_score" in results[0].host:
                change_scores.append(results[0].host["change_score"])
                logger.debug("Change score for host {}: {}".format(
                    host, results[0].host["change_score"]))
        else:
            unchanged_hosts.append(host)
            change_scores.append(0)
            logger.debug("Empty diff for host {}, 0 change score".format(
                host))

    if not dry_run:
        def exclude_filter(host, exclude_list=failed_hosts+unchanged_hosts):
            if host.name in exclude_list:
                return False
            else:
                return True

        # set new config hash for devices that was successfully updated
        nr_successful = nr_filtered.filter(filter_func=exclude_filter)
        try:
            nrresult_confighash = nr_successful.run(task=update_config_hash)
        except Exception as e:
            logger.exception("Exception while updating config hashes: {}".format(str(e)))
        else:
            if nrresult_confighash.failed:
                logger.error("Unable to update some config hashes: {}".format(
                    list(nrresult_confighash.failed_hosts.keys())))

    # set devices as synchronized if needed
    with sqla_session() as session:
        for hostname in changed_hosts:
            if not dry_run:
                dev: Device = session.query(Device).filter(Device.hostname == hostname).one()
                dev.synchronized = True
        for hostname in unchanged_hosts:
            dev: Device = session.query(Device).filter(Device.hostname == hostname).one()
            dev.synchronized = True
        if not dry_run:
            logger.info("Releasing lock for devices from syncto job: {}".format(job_id))
            Joblock.release_lock(session, job_id=job_id)

    if not change_scores or total_change_score >= 100 or failed_hosts:
        total_change_score = 100
    elif max(change_scores) > 1000:
        # If some device has a score higher than this, disregard any averages
        # and report max impact score
        total_change_score = 100
    else:
        # calculate median value and round up, use min value of 1 and max of 100
        total_change_score = max(min(int(median(change_scores) + 0.5), 100), 1)
    logger.info("Change impact score: {}".format(total_change_score))

    next_job_id = None
    if auto_push and len(device_list) == 1 and hostname and dry_run:
        if not changed_hosts:
            logger.info("None of the selected host has any changes (diff), skipping auto-push")
        elif total_change_score < AUTOPUSH_MAX_SCORE:
            scheduler = Scheduler()
            next_job_id = scheduler.add_onetime_job(
                'cnaas_nms.confpush.sync_devices:sync_devices',
                when=0,
                kwargs={'hostname': hostname, 'dry_run': False, 'force': force})
            logger.info(f"Auto-push scheduled live-run of commit as job id {next_job_id}")
        else:
            logger.info(
                f"Auto-push of config to device {hostname} failed because change score of "
                f"{total_change_score} is higher than auto-push limit {AUTOPUSH_MAX_SCORE}"
            )

    return NornirJobResult(nrresult=nrresult, next_job_id=next_job_id, change_score=total_change_score)<|MERGE_RESOLUTION|>--- conflicted
+++ resolved
@@ -361,15 +361,9 @@
 
 @job_wrapper
 def sync_devices(hostname: Optional[str] = None, device_type: Optional[str] = None,
-<<<<<<< HEAD
                  dry_run: bool = True, force: bool = False, auto_push = False,
                  job_id: Optional[str] = None,
                  scheduled_by: Optional[str] = None) -> NornirJobResult:
-=======
-                 group: Optional[str] = None, dry_run: bool = True,
-                 force: bool = False, auto_push=False,
-                 job_id: Optional[str] = None) -> NornirJobResult:
->>>>>>> 528f00d7
     """Synchronize devices to their respective templates. If no arguments
     are specified then synchronize all devices that are currently out
     of sync.
