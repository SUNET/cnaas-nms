import yaml, os
from contextlib import contextmanager
from cnaas_nms.app_settings import app_settings

from sqlalchemy import create_engine
from sqlalchemy.orm import sessionmaker
from redis import StrictRedis

_sessionmaker = None

_sessionmaker = None


<<<<<<< HEAD
def _get_session():
    global _sessionmaker
    if _sessionmaker is None:
        conn_str = app_settings.POSTGRES_DSN
=======
def get_sqlalchemy_conn_str(**kwargs) -> str:
    db_data = get_dbdata(**kwargs)
    if 'CNAAS_DB_HOSTNAME' in os.environ:
        db_data['hostname'] = os.environ['CNAAS_DB_HOSTNAME']
    if 'CNAAS_DB_PORT' in os.environ:
        db_data['port'] = os.environ['CNAAS_DB_PORT']
    if 'CNAAS_DB_USERNAME' in os.environ:
        db_data['username'] = os.environ['CNAAS_DB_USERNAME']
    if 'CNAAS_DB_PASSWORD' in os.environ:
        db_data['password'] = os.environ['CNAAS_DB_PASSWORD']
    if 'CNAAS_DB_DATABASE' in os.environ:
        db_data['database'] = os.environ['CNAAS_DB_DATABSE']

    return (
        f"{db_data['type']}://{db_data['username']}:{db_data['password']}@"
        f"{db_data['hostname']}:{db_data['port']}/{db_data['database']}"
    )

def _get_session():
    global _sessionmaker
    if _sessionmaker is None:
        conn_str = get_sqlalchemy_conn_str()
>>>>>>> e1eaa2d3
        engine = create_engine(conn_str, pool_size=50, max_overflow=50)
        engine.connect()
        _sessionmaker = sessionmaker(bind=engine)
    return _sessionmaker()


@contextmanager
def sqla_session(**kwargs):
    session = _get_session()
    try:
        yield session
        session.commit()
    except:
        session.rollback()
        raise
    finally:
        session.close()


@contextmanager
def sqla_test_session(**kwargs):
    session = _get_session()
    try:
        yield session
        session.flush()
    except:
        session.rollback()
        raise
    finally:
        session.close()


@contextmanager
def sqla_execute(**kwargs):
    conn_str = app_settings.POSTGRES_DSN
    engine = create_engine(conn_str)

    with engine.connect() as connection:
        yield connection


@contextmanager
def redis_session(**kwargs):
    with StrictRedis(host=app_settings.REDIS_HOSTNAME, port=app_settings.REDIS_PORT, charset="utf-8", decode_responses=True) as conn:
        yield conn<|MERGE_RESOLUTION|>--- conflicted
+++ resolved
@@ -1,4 +1,3 @@
-import yaml, os
 from contextlib import contextmanager
 from cnaas_nms.app_settings import app_settings
 
@@ -6,40 +5,14 @@
 from sqlalchemy.orm import sessionmaker
 from redis import StrictRedis
 
-_sessionmaker = None
 
 _sessionmaker = None
 
 
-<<<<<<< HEAD
 def _get_session():
     global _sessionmaker
     if _sessionmaker is None:
         conn_str = app_settings.POSTGRES_DSN
-=======
-def get_sqlalchemy_conn_str(**kwargs) -> str:
-    db_data = get_dbdata(**kwargs)
-    if 'CNAAS_DB_HOSTNAME' in os.environ:
-        db_data['hostname'] = os.environ['CNAAS_DB_HOSTNAME']
-    if 'CNAAS_DB_PORT' in os.environ:
-        db_data['port'] = os.environ['CNAAS_DB_PORT']
-    if 'CNAAS_DB_USERNAME' in os.environ:
-        db_data['username'] = os.environ['CNAAS_DB_USERNAME']
-    if 'CNAAS_DB_PASSWORD' in os.environ:
-        db_data['password'] = os.environ['CNAAS_DB_PASSWORD']
-    if 'CNAAS_DB_DATABASE' in os.environ:
-        db_data['database'] = os.environ['CNAAS_DB_DATABSE']
-
-    return (
-        f"{db_data['type']}://{db_data['username']}:{db_data['password']}@"
-        f"{db_data['hostname']}:{db_data['port']}/{db_data['database']}"
-    )
-
-def _get_session():
-    global _sessionmaker
-    if _sessionmaker is None:
-        conn_str = get_sqlalchemy_conn_str()
->>>>>>> e1eaa2d3
         engine = create_engine(conn_str, pool_size=50, max_overflow=50)
         engine.connect()
         _sessionmaker = sessionmaker(bind=engine)
