--- conflicted
+++ resolved
@@ -9,11 +9,8 @@
     #TODO: create lockfile? also clear all jobs that have state running before starting scheduler
     scheduler = Scheduler()
     scheduler.start()
-<<<<<<< HEAD
-    app.app.run(debug=True)
-=======
+
     app.run(debug=True, host='0.0.0.0')
->>>>>>> 8ade0d3c
 
 if __name__ == '__main__':
     main()