--- conflicted
+++ resolved
@@ -2,19 +2,12 @@
 
 import requests
 from authlib.integrations.flask_oauth2 import ResourceProtector, current_token
-<<<<<<< HEAD
 from authlib.oauth2.rfc6750 import BearerTokenValidator, errors
 from authlib.oauth2.rfc6749.wrappers import HttpRequest
-=======
-from authlib.oauth2.rfc6750 import BearerTokenValidator
->>>>>>> 6460ca5b
 from flask_jwt_extended import get_jwt_identity as get_jwt_identity_orig
 from flask_jwt_extended import jwt_required as jwt_orig
 from jose import exceptions, jwt
 from jwt.exceptions import InvalidTokenError, InvalidKeyError, ExpiredSignatureError, InvalidAudienceError
-
-
-
 from cnaas_nms.tools.rbac.rbac import get_permissions_user, check_if_api_call_is_permitted
 from cnaas_nms.tools.rbac.token import Token
 from cnaas_nms.app_settings import api_settings, auth_settings
@@ -40,12 +33,8 @@
     return get_jwt_identity_orig() if api_settings.JWT_ENABLED else "admin"
 
 
-<<<<<<< HEAD
 
 def get_oauth_userinfo(token: Token) -> Any:
-=======
-def get_oauth_userinfo(token_string):
->>>>>>> 6460ca5b
     """Give back the user info of the OAUTH account
 
         If OIDC is disabled, we return None.
@@ -217,8 +206,5 @@
 else:
     login_required = jwt_required
     get_identity = get_jwt_identity
-<<<<<<< HEAD
     login_required_all_permitted = jwt_required
-=======
-    
->>>>>>> 6460ca5b
+    