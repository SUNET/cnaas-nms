--- conflicted
+++ resolved
@@ -157,17 +157,7 @@
             raise InvalidTokenError(e)
 
         # make an token object to make it easier to validate
-<<<<<<< HEAD
         token = Token(token_string, decoded_token)
-=======
-        token = {
-            "access_token": token_string,
-            "decoded_token": decoded_token,
-            "token_type": algorithm,
-            "audience": auth_settings.AUDIENCE,
-            "expires_at": decoded_token["exp"],
-        }
->>>>>>> d4a044e2
         return token
 
     def validate_token(self, token, scopes, request: HttpRequest):
