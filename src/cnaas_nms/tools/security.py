from typing import Any, Mapping

import requests
from authlib.integrations.flask_oauth2 import ResourceProtector, current_token
from authlib.oauth2.rfc6749 import MissingAuthorizationError
from authlib.oauth2.rfc6750 import BearerTokenValidator, errors
from authlib.oauth2.rfc6749.wrappers import HttpRequest
from flask_jwt_extended import get_jwt_identity as get_jwt_identity_orig
from flask_jwt_extended import jwt_required as jwt_orig
from flask_jwt_extended.exceptions import NoAuthorizationError
from jose import exceptions, jwt
from jwt.exceptions import InvalidTokenError, InvalidKeyError, ExpiredSignatureError, InvalidAudienceError



from cnaas_nms.tools.rbac.rbac import get_permissions_user, check_if_api_call_is_permitted
from cnaas_nms.tools.rbac.token import Token
from cnaas_nms.app_settings import api_settings, auth_settings
from cnaas_nms.tools.log import get_logger

logger = get_logger()


def jwt_required(fn):
    """
    This function enables development without Oauth.
    """
    if api_settings.JWT_ENABLED:
        return jwt_orig()(fn)
    else:
        return fn


def get_jwt_identity():
    """
    This function overides the identity when needed.
    """
    return get_jwt_identity_orig() if api_settings.JWT_ENABLED else "admin"

def get_oauth_userinfo(token_string):
    """Give back the user info of the OAUTH account

<<<<<<< HEAD
def get_oauth_userinfo(token: Token) -> Any:
    """Give back the user info of the OAUTH account

        If OIDC is disabled, we return None.

        We do an api call to request userinfo. This gives back all the userinfo.

        Returns:
            email(str): Email of the logged in user

    """
    if not auth_settings.OIDC_ENABLED:
        return None
    # Request the userinfo
    metadata = requests.get(auth_settings.OIDC_CONF_WELL_KNOWN_URL)
    user_info_endpoint = metadata.json()["userinfo_endpoint"]
    data = {'token_type_hint': 'access_token'}
    headers = {"Authorization": "Bearer " + token.token_string}
=======
    If JWT is disabled, we return "admin".

    We do an api call to request userinfo. This gives back all the userinfo.
    We get the right info from there and return this to the user.

    Returns:
        resp.json(): Object of the user info 

    """
    # For now unnecersary, useful when we nly use one log in method
    if not auth_settings.OIDC_ENABLED:
        return "Admin"
    # Request the userinfo
    metadata = requests.get(auth_settings.OIDC_CONF_WELL_KNOWN_URL)
    user_info_endpoint = metadata.json()["userinfo_endpoint"]
    data = {"token_type_hint": "access_token"}
    headers = {"Authorization": "Bearer " + token_string}
>>>>>>> 09ab48c7
    try:
        resp = requests.post(user_info_endpoint, data=data, headers=headers)
        resp.raise_for_status()
    except requests.exceptions.HTTPError as e:
<<<<<<< HEAD
        raise errors.InvalidTokenError(e)
    return resp.json()

class MyResourceProtector(ResourceProtector):
    def raise_error_response(self, error):
        """Raises no authorization error when missing authorization"""
        if isinstance(error, MissingAuthorizationError):
            raise NoAuthorizationError(error)
        raise error
=======
        raise InvalidTokenError(e)
    return resp.json()
>>>>>>> 09ab48c7


class MyBearerTokenValidator(BearerTokenValidator):
    keys: Mapping[str, Any] = {}

    def get_keys(self):
        """Get the keys for the OIDC decoding"""
        try:
            metadata = requests.get(auth_settings.OIDC_CONF_WELL_KNOWN_URL)
            keys_endpoint = metadata.json()["jwks_uri"]
            response = requests.get(url=keys_endpoint)
            self.keys = response.json()["keys"]
        except KeyError as e: 
            raise InvalidKeyError(e)
        except requests.exceptions.HTTPError as e:
            raise InvalidKeyError(e)

    
    def get_key(self, kid):
        """Get the key based on the kid"""
        key = [k for k in self.keys if k['kid'] == kid]
        if len(key) == 0:
            logger.debug("Key not found. Get the keys.")
            self.get_keys()
            if len(self.keys) == 0:
                logger.error("Keys not downloaded")
                raise InvalidKeyError()
            try:
                key = [k for k in self.keys if k['kid'] == kid]
            except KeyError as e: 
                logger.error("Keys in different format?")
                raise InvalidKeyError(e)
            if len(key) == 0:
                logger.error("Key not in keys")
                raise InvalidKeyError()
        return key

    def authenticate_token(self, token_string: str):
        """Check if token is active.

        If JWT is disabled, we return because no token is needed.

        We decode the header and check if it's good.

        We decode the token using the keys.
        We first check if we can decode it, if not we request the keys.
        The decode function also checks if it's not expired.
        We get de decoded _token back, but for now we do nothing with this.

        Input
            token_string(str): The tokenstring
        Returns:
            token(dict): Dictionary with access_token, decoded_token, token_type, audience, expires_at

        """
        # If OIDC is disabled, no token is needed (for future use)
        if not auth_settings.OIDC_ENABLED:
            return "no-token-needed"

        # First decode the header
        try:
            unverified_header = jwt.get_unverified_header(token_string)
        except exceptions.JWSError as e:
            raise InvalidTokenError(e)
        except exceptions.JWTError as e:
            # check if we can still get the user info
            get_oauth_userinfo(token_string)
            token = {
                "access_token": token_string
            }
            return token

        # get the key
        key = self.get_key(unverified_header.get("kid"))

        # decode the token
        algorithm = unverified_header.get("alg")
        try:
            decoded_token = jwt.decode(
                token_string, key, algorithms=algorithm, audience=auth_settings.OIDC_CLIENT_ID
            )
        except exceptions.ExpiredSignatureError as e:
            raise ExpiredSignatureError(e)
        except exceptions.JWKError:
            logger.error("Invalid Key")
            raise InvalidKeyError(e)
        except exceptions.JWTError as e:
            logger.error("Invalid Token")
            raise InvalidTokenError(e)

        # make an token object to make it easier to validate
        token = Token(token_string, decoded_token)
        return token

    def validate_token(self, token, scopes, request: HttpRequest):
        """Check if token matches the requested scopes and user has permission to execute the API call."""
        if auth_settings.PERMISSIONS_DISABLED:
            logger.debug("Permissions are disabled. Everyone can do every api call")
            return token
        #  For api call that everyone is always allowed to do
        if scopes is not None and "always_permitted" in scopes:
            return token
        permissions_rules = auth_settings.PERMISSIONS
        if permissions_rules is None or len(permissions_rules) == 0:
            logger.debug('No permissions defined, so nobody is permitted to do any api calls.')
            raise InvalidAudienceError()
        user_info = get_oauth_userinfo(token)
        permissions = get_permissions_user(permissions_rules, user_info)
        if len(permissions) == 0:
            raise InvalidAudienceError()
        if check_if_api_call_is_permitted(request, permissions):
            return token
        else:
            raise InvalidAudienceError()


def get_oauth_identity() -> str:
    """Give back the email address of the OAUTH account

        If JWT is disabled, we return "admin".

        We do an api call to request userinfo. This gives back all the userinfo.
        We get the right info from there and return this to the user.

        Returns:
            email(str): Email of the logged in user

    """
    # For now unnecersary, useful when we only use one log in method
    if not auth_settings.OIDC_ENABLED:
        return "Admin"
<<<<<<< HEAD
    userinfo = get_oauth_userinfo(current_token["access_token"])
    return userinfo["email"]

=======
    # Request the userinfo
    userinfo = get_oauth_userinfo(current_token["access_token"])
    return userinfo["email"]
>>>>>>> 09ab48c7


# check which method we use to log in and load vars needed for that
if auth_settings.OIDC_ENABLED is True:
    oauth_required = ResourceProtector()
    oauth_required.register_token_validator(MyBearerTokenValidator())
    login_required = oauth_required(optional=not auth_settings.OIDC_ENABLED)
    get_identity = get_oauth_identity
    login_required_all_permitted = oauth_required(scopes=["always_permitted"])
else:
    login_required = jwt_required
    get_identity = get_jwt_identity
    login_required_all_permitted = jwt_required<|MERGE_RESOLUTION|>--- conflicted
+++ resolved
@@ -2,12 +2,10 @@
 
 import requests
 from authlib.integrations.flask_oauth2 import ResourceProtector, current_token
-from authlib.oauth2.rfc6749 import MissingAuthorizationError
 from authlib.oauth2.rfc6750 import BearerTokenValidator, errors
 from authlib.oauth2.rfc6749.wrappers import HttpRequest
 from flask_jwt_extended import get_jwt_identity as get_jwt_identity_orig
 from flask_jwt_extended import jwt_required as jwt_orig
-from flask_jwt_extended.exceptions import NoAuthorizationError
 from jose import exceptions, jwt
 from jwt.exceptions import InvalidTokenError, InvalidKeyError, ExpiredSignatureError, InvalidAudienceError
 
@@ -37,10 +35,8 @@
     """
     return get_jwt_identity_orig() if api_settings.JWT_ENABLED else "admin"
 
-def get_oauth_userinfo(token_string):
-    """Give back the user info of the OAUTH account
-
-<<<<<<< HEAD
+
+
 def get_oauth_userinfo(token: Token) -> Any:
     """Give back the user info of the OAUTH account
 
@@ -49,7 +45,7 @@
         We do an api call to request userinfo. This gives back all the userinfo.
 
         Returns:
-            email(str): Email of the logged in user
+            resp.json(): Object of the user info 
 
     """
     if not auth_settings.OIDC_ENABLED:
@@ -59,44 +55,12 @@
     user_info_endpoint = metadata.json()["userinfo_endpoint"]
     data = {'token_type_hint': 'access_token'}
     headers = {"Authorization": "Bearer " + token.token_string}
-=======
-    If JWT is disabled, we return "admin".
-
-    We do an api call to request userinfo. This gives back all the userinfo.
-    We get the right info from there and return this to the user.
-
-    Returns:
-        resp.json(): Object of the user info 
-
-    """
-    # For now unnecersary, useful when we nly use one log in method
-    if not auth_settings.OIDC_ENABLED:
-        return "Admin"
-    # Request the userinfo
-    metadata = requests.get(auth_settings.OIDC_CONF_WELL_KNOWN_URL)
-    user_info_endpoint = metadata.json()["userinfo_endpoint"]
-    data = {"token_type_hint": "access_token"}
-    headers = {"Authorization": "Bearer " + token_string}
->>>>>>> 09ab48c7
     try:
         resp = requests.post(user_info_endpoint, data=data, headers=headers)
         resp.raise_for_status()
     except requests.exceptions.HTTPError as e:
-<<<<<<< HEAD
         raise errors.InvalidTokenError(e)
     return resp.json()
-
-class MyResourceProtector(ResourceProtector):
-    def raise_error_response(self, error):
-        """Raises no authorization error when missing authorization"""
-        if isinstance(error, MissingAuthorizationError):
-            raise NoAuthorizationError(error)
-        raise error
-=======
-        raise InvalidTokenError(e)
-    return resp.json()
->>>>>>> 09ab48c7
-
 
 class MyBearerTokenValidator(BearerTokenValidator):
     keys: Mapping[str, Any] = {}
@@ -227,15 +191,9 @@
     # For now unnecersary, useful when we only use one log in method
     if not auth_settings.OIDC_ENABLED:
         return "Admin"
-<<<<<<< HEAD
     userinfo = get_oauth_userinfo(current_token["access_token"])
     return userinfo["email"]
 
-=======
-    # Request the userinfo
-    userinfo = get_oauth_userinfo(current_token["access_token"])
-    return userinfo["email"]
->>>>>>> 09ab48c7
 
 
 # check which method we use to log in and load vars needed for that
