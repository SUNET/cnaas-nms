--- conflicted
+++ resolved
@@ -9,14 +9,10 @@
 from flask_jwt_extended import get_jwt_identity as get_jwt_identity_orig
 from flask_jwt_extended import jwt_required as jwt_orig
 from jose import exceptions, jwt
-<<<<<<< HEAD
 from jwt.exceptions import InvalidTokenError, InvalidKeyError, ExpiredSignatureError, InvalidAudienceError
 from cnaas_nms.tools.rbac.rbac import get_permissions_user, check_if_api_call_is_permitted
 from cnaas_nms.tools.rbac.token import Token
-=======
-from jwt.exceptions import ExpiredSignatureError, InvalidKeyError, InvalidTokenError
-
->>>>>>> 0d3b8fa4
+
 from cnaas_nms.app_settings import api_settings, auth_settings
 from cnaas_nms.tools.log import get_logger
 
@@ -48,13 +44,8 @@
 
         We do an api call to request userinfo. This gives back all the userinfo.
 
-<<<<<<< HEAD
         Returns:
             resp.json(): Object of the user info 
-=======
-    Returns:
-        resp.json(): Object of the user info
->>>>>>> 0d3b8fa4
 
     """
     # For now unnecersary, useful when we only use one log in method
@@ -148,14 +139,9 @@
             raise InvalidTokenError(e)
         except exceptions.JWTError:
             # check if we can still get the user info
-<<<<<<< HEAD
             token = Token(token_string, None)
             get_oauth_userinfo(token)
             
-=======
-            get_oauth_userinfo(token_string)
-            token = {"access_token": token_string}
->>>>>>> 0d3b8fa4
             return token
 
         # get the key
@@ -238,10 +224,6 @@
     login_required_all_permitted = oauth_required(scopes=["always_permitted"])
 else:
     login_required = jwt_required
-<<<<<<< HEAD
     get_identity = get_jwt_identity
     login_required_all_permitted = jwt_required
-    
-=======
-    get_identity = get_jwt_identity
->>>>>>> 0d3b8fa4
+    