#!/usr/bin/env python3

import requests
import time
import unittest
import os


if 'CNAASURL' in os.environ:
    URL = os.environ['CNAASURL']
else:
    URL = "https://localhost"
TLS_VERIFY = False
AUTH_HEADER = {"Authorization": "Bearer {}".format(os.environ['JWT_AUTH_TOKEN'])}


if not TLS_VERIFY:
    import urllib3
    urllib3.disable_warnings()


class GetTests(unittest.TestCase):
    @classmethod
    def setUpClass(cls):
        for i in range(100):
            try:
                r = requests.get(
                    f'{URL}/api/v1.0/devices',
                    headers=AUTH_HEADER,
                    verify=TLS_VERIFY
                )
            except Exception as e:
                print("Exception {}, retrying in 1 second".format(str(e)))
                time.sleep(1)
            else:
                if r.status_code == 200:
                    return True
                else:
                    print("Bad status code {}, retrying in 1 second...".format(r.status_code))
                    time.sleep(1)
        assert False, "Failed to test connection to API"

    def wait_for_discovered_device(self):
        for i in range(100):
            r = requests.get(
                f'{URL}/api/v1.0/devices',
                headers=AUTH_HEADER,
                params={'filter[state]': 'DISCOVERED'},
                verify=TLS_VERIFY
            )
            if len(r.json()['data']['devices']) == 1:
                return r.json()['data']['devices'][0]['hostname'],\
                       r.json()['data']['devices'][0]['id']
            else:
                time.sleep(5)
        return None, None

    def check_jobid(self, job_id):
        for i in range(100):
            r = requests.get(
                f'{URL}/api/v1.0/job/{job_id}',
                headers=AUTH_HEADER,
                verify=TLS_VERIFY
            )
            if r.status_code == 200:
                if r.json()['data']['jobs'][0]['status'] == 'FINISHED':
                    return r.json()['data']['jobs'][0]
                else:
                    time.sleep(5)
                    continue
            else:
                raise Exception

    def test_00_sync(self):
        r = requests.put(
            f'{URL}/api/v1.0/repository/templates',
            headers=AUTH_HEADER,
            json={"action": "refresh"},
            verify=TLS_VERIFY
        )
        print("Template refresh status: {}".format(r.status_code))
        self.assertEqual(r.status_code, 200, "Failed to refresh templates")
        r = requests.put(
            f'{URL}/api/v1.0/repository/settings',
            headers=AUTH_HEADER,
            json={"action": "refresh"},
            verify=TLS_VERIFY
        )
        print("Settings refresh status: {}".format(r.status_code))
        self.assertEqual(r.status_code, 200, "Failed to refresh settings")

    def test_01_init_dist(self):
        new_dist_data = {
            "hostname": "eosdist1",
            "management_ip": "10.100.3.101",
            "platform": "eos",
            "state": "MANAGED",
            "device_type": "DIST"
        }
        r = requests.post(
            f'{URL}/api/v1.0/device',
            headers=AUTH_HEADER,
            json=new_dist_data,
            verify=TLS_VERIFY
        )
        self.assertEqual(r.status_code, 200, "Failed to add dist1")
        new_dist_data['hostname'] = "eosdist2"
        new_dist_data['management_ip'] = "10.100.3.102"
        r = requests.post(
            f'{URL}/api/v1.0/device',
            headers=AUTH_HEADER,
            json=new_dist_data,
            verify=TLS_VERIFY
        )
        self.assertEqual(r.status_code, 200, "Failed to add dist2")
        new_mgmtdom_data = {
            "ipv4_gw": "10.0.6.1/24",
            "device_a": "eosdist1",
            "device_b": "eosdist2",
            "vlan": 600
        }
        r = requests.post(
            f'{URL}/api/v1.0/mgmtdomains',
            headers=AUTH_HEADER,
            json=new_mgmtdom_data,
            verify=TLS_VERIFY
        )
        self.assertEqual(r.status_code, 200, "Failed to add mgmtdomain")

    def test_02_ztp(self):
        hostname, device_id = self.wait_for_discovered_device()
        print("Discovered hostname, id: {}, {}".format(hostname, device_id))
        self.assertTrue(hostname, "No device in state discovered found for ZTP")
        r = requests.post(
            f'{URL}/api/v1.0/device_init/{device_id}',
            headers=AUTH_HEADER,
            json={"hostname": "eosaccess", "device_type": "ACCESS"},
            verify=TLS_VERIFY
        )
        self.assertEqual(r.status_code, 200, "Failed to start device_init")
        self.assertEqual(r.json()['status'], 'success', "Failed to start device_init")
        step1_job_id = r.json()['job_id']
        step1_job_data = self.check_jobid(step1_job_id)
        result = step1_job_data['result']
        self.assertTrue(result['devices']['eosaccess']['failed'],
                        "Expected failed result since mgmt_ip changed")
        time.sleep(5)
        step2_job_data = self.check_jobid(step1_job_data['next_job_id'])
        result_step2 = step2_job_data['result']
        self.assertFalse(result_step2['devices']['eosaccess']['failed'],
                         "Could not reach device after ZTP")

    def test_03_interfaces(self):
        r = requests.get(
            f'{URL}/api/v1.0/device/eosaccess/interfaces',
            headers=AUTH_HEADER,
            verify=TLS_VERIFY
        )
        self.assertEqual(r.status_code, 200, "Failed to get interfaces")

        r = requests.put(
            f'{URL}/api/v1.0/device/eosaccess/interfaces',
            headers=AUTH_HEADER,
            json={"interfaces": {"Ethernet1": {"configtype": "ACCESS_AUTO"}}},
            verify=TLS_VERIFY
        )
        self.assertEqual(r.status_code, 200, "Failed to update interface")

        r = requests.put(
            f'{URL}/api/v1.0/device/eosaccess/interfaces',
            headers=AUTH_HEADER,
            json={"interfaces": {"Ethernet1": {"data": {"vxlan": "student1"}}}},
            verify=TLS_VERIFY
        )
        self.assertEqual(r.status_code, 200, "Failed to update interface")

    def test_04_syncto_access(self):
        r = requests.post(
            f'{URL}/api/v1.0/device_syncto',
            headers=AUTH_HEADER,
            json={"hostname": "eosaccess", "dry_run": True, "force": True},
            verify=TLS_VERIFY
        )
        self.assertEqual(r.status_code, 200, "Failed to do sync_to access")
        self.check_jobid(r.json()['job_id'])
        r = requests.post(
            f'{URL}/api/v1.0/device_syncto',
            headers=AUTH_HEADER,
            json={"hostname": "eosaccess", "dry_run": True, "auto_push": True},
            verify=TLS_VERIFY
        )
        self.assertEqual(r.status_code, 200, "Failed to do sync_to access")
        self.check_jobid(r.json()['job_id'])

    def test_05_syncto_dist(self):
        r = requests.post(
            f'{URL}/api/v1.0/device_syncto',
            headers=AUTH_HEADER,
            json={"hostname": "eosdist1", "dry_run": True, "force": True},
            verify=TLS_VERIFY
        )
        self.assertEqual(r.status_code, 200, "Failed to do sync_to dist")
        self.check_jobid(r.json()['job_id'])

    def test_06_genconfig(self):
        r = requests.get(
            f'{URL}/api/v1.0/device/eosdist1/generate_config',
            headers=AUTH_HEADER,
            verify=TLS_VERIFY
        )
        self.assertEqual(r.status_code, 200, "Failed to generate config for eosdist1")

    def test_07_plugins(self):
        r = requests.get(
            f'{URL}/api/v1.0/plugins',
            headers=AUTH_HEADER,
            verify=TLS_VERIFY
        )
        self.assertEqual(r.status_code, 200, "Failed to get running plugins")

        r = requests.put(
            f'{URL}/api/v1.0/plugins',
            headers=AUTH_HEADER,
            json={"action": "selftest"},
            verify=TLS_VERIFY
        )
        self.assertEqual(r.status_code, 200, "Failed to run plugin selftests")

    def test_08_firmware(self):
        r = requests.get(
            f'{URL}/api/v1.0/firmware',
            headers=AUTH_HEADER,
            verify=TLS_VERIFY
        )
        # TODO: not working
        #self.assertEqual(r.status_code, 200, "Failed to list firmware")

    def test_09_sysversion(self):
        r = requests.get(
            f'{URL}/api/v1.0/system/version',
            verify=TLS_VERIFY
        )
        self.assertEqual(r.status_code, 200, "Failed to get CNaaS-NMS version")

<<<<<<< HEAD
    def test_9_update_facts_dist(self):
        r = requests.post(
            f'{URL}/api/v1.0/device_update_facts',
            headers=AUTH_HEADER,
            json={"hostname": "eosdist1"},
            verify=TLS_VERIFY
        )
        self.assertEqual(r.status_code, 200, "Failed to do update facts for dist")
=======
    def test_10_get_prev_config(self):
        hostname = "eosaccess"
        r = requests.get(
            f"{URL}/api/v1.0/device/{hostname}/previous_config?previous=0",
            headers=AUTH_HEADER,
            verify=TLS_VERIFY
        )
        self.assertEqual(r.status_code, 200)
        prev_job_id = r.json()['data']['job_id']
        if r.json()['data']['failed']:
            return
        data = {
            "job_id": prev_job_id,
            "dry_run": True
        }
        r = requests.post(
            f"{URL}/api/v1.0/device/{hostname}/previous_config",
            headers=AUTH_HEADER,
            verify=TLS_VERIFY,
            json=data
        )
        self.assertEqual(r.status_code, 200)
        restore_job_id = r.json()['job_id']
        job = self.check_jobid(restore_job_id)
        self.assertFalse(job['result']['devices'][hostname]['failed'])
>>>>>>> e57923d6


if __name__ == '__main__':
    unittest.main()<|MERGE_RESOLUTION|>--- conflicted
+++ resolved
@@ -242,16 +242,6 @@
         )
         self.assertEqual(r.status_code, 200, "Failed to get CNaaS-NMS version")
 
-<<<<<<< HEAD
-    def test_9_update_facts_dist(self):
-        r = requests.post(
-            f'{URL}/api/v1.0/device_update_facts',
-            headers=AUTH_HEADER,
-            json={"hostname": "eosdist1"},
-            verify=TLS_VERIFY
-        )
-        self.assertEqual(r.status_code, 200, "Failed to do update facts for dist")
-=======
     def test_10_get_prev_config(self):
         hostname = "eosaccess"
         r = requests.get(
@@ -277,7 +267,19 @@
         restore_job_id = r.json()['job_id']
         job = self.check_jobid(restore_job_id)
         self.assertFalse(job['result']['devices'][hostname]['failed'])
->>>>>>> e57923d6
+
+    def test_11_update_facts_dist(self):
+        hostname = "eosdist1"
+        r = requests.post(
+            f'{URL}/api/v1.0/device_update_facts',
+            headers=AUTH_HEADER,
+            json={"hostname": hostname},
+            verify=TLS_VERIFY
+        )
+        self.assertEqual(r.status_code, 200, "Failed to do update facts for dist")
+        restore_job_id = r.json()['job_id']
+        job = self.check_jobid(restore_job_id)
+        self.assertFalse(job['result']['devices'][hostname]['failed'])
 
 
 if __name__ == '__main__':
